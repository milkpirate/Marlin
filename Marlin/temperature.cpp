--- conflicted
+++ resolved
@@ -84,11 +84,8 @@
   static unsigned char soft_pwm[EXTRUDERS];
   
 #ifdef WATCHPERIOD
-<<<<<<< HEAD
   static int watch_raw[EXTRUDERS] = { -1000 }; // the first value used for all
-=======
   static int watch_oldtemp[3] = {0,0,0};
->>>>>>> 3320a5b3
   static unsigned long watchmillis = 0;
 #endif //WATCHPERIOD
 
@@ -213,16 +210,10 @@
       soft_pwm[e] = (int)pid_output >> 1;
     }
     else {
-<<<<<<< HEAD
       //analogWrite(heater_pin_map[e], 0);
       soft_pwm[e] = 0;
     }
   } // End extruder for loop
-    
-=======
-      WRITE(HEATER_0_PIN,LOW);
-    }    
-  #endif
   
   #ifdef WATCHPERIOD
     if(watchmillis && millis() - watchmillis > WATCHPERIOD){
@@ -237,7 +228,6 @@
     }
   #endif
   
->>>>>>> 3320a5b3
   if(millis() - previous_millis_bed_heater < BED_CHECK_INTERVAL)
     return;
   previous_millis_bed_heater = millis();
@@ -516,16 +506,12 @@
   int t = 0;
   for (int e = 0; e < EXTRUDERS; e++)
   {
-<<<<<<< HEAD
     if(isHeatingHotend(e))
+    watch_oldtemp[TEMPSENSOR_HOTEND_0] = degHotend(0);
     {
       t = max(t,millis());
       watch_raw[e] = current_raw[e];
     } 
-=======
-    watchmillis = max(1,millis());
-    watch_oldtemp[TEMPSENSOR_HOTEND_0] = degHotend(0);
->>>>>>> 3320a5b3
   }
   watchmillis = t;
 #endif 
