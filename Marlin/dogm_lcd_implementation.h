/**
 * dogm_lcd_implementation.h
 *
 * Graphics LCD implementation for 128x64 pixel LCDs by STB for ErikZalm/Marlin
 * Demonstrator: http://www.reprap.org/wiki/STB_Electronics
 * License: http://opensource.org/licenses/BSD-3-Clause
 *
 * With the use of:
 * u8glib by Oliver Kraus
 * http://code.google.com/p/u8glib/
 * License: http://opensource.org/licenses/BSD-3-Clause
 */

#ifndef DOGM_LCD_IMPLEMENTATION_H
#define DOGM_LCD_IMPLEMENTATION_H

/**
 * Implementation of the LCD display routines for a DOGM128 graphic display. These are common LCD 128x64 pixel graphic displays.
 */

#ifdef ULTIPANEL
  #define BLEN_A 0
  #define BLEN_B 1
  #define BLEN_C 2
  #define EN_A BIT(BLEN_A)
  #define EN_B BIT(BLEN_B)
  #define EN_C BIT(BLEN_C)
  #define LCD_CLICKED (buttons&EN_C)
#endif

#include <U8glib.h>
#include "DOGMbitmaps.h"

#include "ultralcd.h"
#include "ultralcd_st7920_u8glib_rrd.h"
#include "Configuration.h"

#include "dogm_font_data_Marlin_symbols.h"   // The Marlin special symbols
#define FONT_SPECIAL_NAME Marlin_symbols

// save 3120 bytes of PROGMEM by commenting out #define USE_BIG_EDIT_FONT
// we don't have a big font for Cyrillic, Kana
#if defined( MAPPER_C2C3 ) || defined( MAPPER_NON )
  #define USE_BIG_EDIT_FONT
#endif

#ifndef SIMULATE_ROMFONT
  #if defined( DISPLAY_CHARSET_ISO10646_1 )
    #include "dogm_font_data_ISO10646_1.h"
    #define FONT_MENU_NAME ISO10646_1_5x7
  #elif defined( DISPLAY_CHARSET_ISO10646_5 )
    #include "dogm_font_data_ISO10646_5_Cyrillic.h"
    #define FONT_MENU_NAME ISO10646_5_Cyrillic_5x7
  #elif defined( DISPLAY_CHARSET_ISO10646_KANA )
    #include "dogm_font_data_ISO10646_Kana.h"
    #define FONT_MENU_NAME ISO10646_Kana_5x7
  #else // fall-back
    #include "dogm_font_data_ISO10646_1.h"
    #define FONT_MENU_NAME ISO10646_1_5x7
  #endif
#else // SIMULATE_ROMFONT
  #if defined( DISPLAY_CHARSET_HD44780_JAPAN )
    #include "dogm_font_data_HD44780_J.h"
    #define FONT_MENU_NAME HD44780_J_5x7
  #elif defined( DISPLAY_CHARSET_HD44780_WESTERN )
    #include "dogm_font_data_HD44780_W.h"
    #define FONT_MENU_NAME HD44780_W_5x7
  #elif defined( DISPLAY_CHARSET_HD44780_CYRILLIC )
    #include "dogm_font_data_HD44780_C.h"
    #define FONT_MENU_NAME HD44780_C_5x7
  #else // fall-back
    #include "dogm_font_data_ISO10646_1.h"
    #define FONT_MENU_NAME ISO10646_1_5x7
  #endif
#endif // SIMULATE_ROMFONT

#define FONT_STATUSMENU_NAME FONT_MENU_NAME

#define FONT_STATUSMENU 1
#define FONT_SPECIAL 2
#define FONT_MENU_EDIT 3
#define FONT_MENU 4

// DOGM parameters (size in pixels)
#define DOG_CHAR_WIDTH         6
#define DOG_CHAR_HEIGHT        12
#ifdef USE_BIG_EDIT_FONT
  #define FONT_MENU_EDIT_NAME u8g_font_9x18
  #define DOG_CHAR_WIDTH_EDIT  9
  #define DOG_CHAR_HEIGHT_EDIT 18
  #define LCD_WIDTH_EDIT       14
#else
  #define FONT_MENU_EDIT_NAME FONT_MENU_NAME
  #define DOG_CHAR_WIDTH_EDIT  6
  #define DOG_CHAR_HEIGHT_EDIT 12
  #define LCD_WIDTH_EDIT       22
#endif

#define START_ROW              0

/* Custom characters defined in font font_6x10_marlin_symbols */
// \x00 intentionally skipped to avoid problems in strings
#define LCD_STR_REFRESH     "\x01"
#define LCD_STR_FOLDER      "\x02"
#define LCD_STR_ARROW_RIGHT "\x03"
#define LCD_STR_UPLEVEL     "\x04"
#define LCD_STR_CLOCK       "\x05"
#define LCD_STR_FEEDRATE    "\x06"
#define LCD_STR_BEDTEMP     "\x07"
#define LCD_STR_THERMOMETER "\x08"
#define LCD_STR_DEGREE      "\x09"

#define LCD_STR_SPECIAL_MAX '\x09'
// Maximum here is 0x1f because 0x20 is ' ' (space) and the normal charsets begin.
// Better stay below 0x10 because DISPLAY_CHARSET_HD44780_WESTERN begins here.

int lcd_contrast;

// LCD selection
#ifdef U8GLIB_ST7920
//U8GLIB_ST7920_128X64_RRD u8g(0,0,0);
U8GLIB_ST7920_128X64_RRD u8g(0);
#elif defined(MAKRPANEL)
// The MaKrPanel display, ST7565 controller as well
U8GLIB_NHD_C12864 u8g(DOGLCD_CS, DOGLCD_A0);
#elif defined(VIKI2) || defined(miniVIKI)
// Mini Viki and Viki 2.0 LCD, ST7565 controller as well
U8GLIB_NHD_C12864 u8g(DOGLCD_CS, DOGLCD_A0);
#else
// for regular DOGM128 display with HW-SPI
U8GLIB_DOGM128 u8g(DOGLCD_CS, DOGLCD_A0);  // HW-SPI Com: CS, A0
#endif

#include "utf_mapper.h"

char currentfont = 0;

static void lcd_setFont(char font_nr) {
  switch(font_nr) {
    case FONT_STATUSMENU : {u8g.setFont(FONT_STATUSMENU_NAME); currentfont = FONT_STATUSMENU;}; break;
    case FONT_MENU       : {u8g.setFont(FONT_MENU_NAME); currentfont = FONT_MENU;}; break;
    case FONT_SPECIAL    : {u8g.setFont(FONT_SPECIAL_NAME); currentfont = FONT_SPECIAL;}; break;
    case FONT_MENU_EDIT  : {u8g.setFont(FONT_MENU_EDIT_NAME); currentfont = FONT_MENU_EDIT;}; break;
    break;
  }
}

char lcd_print(char c) {
  if ((c > 0) && (c <= LCD_STR_SPECIAL_MAX)) {
    u8g.setFont(FONT_SPECIAL_NAME);
    u8g.print(c);
    lcd_setFont(currentfont);
    return 1;
  } else {
    return charset_mapper(c);
  }
}

char lcd_print(char* str) {
  char c;
  int i = 0;
  char n = 0;
  while ((c = str[i++])) {
    n += lcd_print(c);
  }
  return n;
}

/* Arduino < 1.0.0 is missing a function to print PROGMEM strings, so we need to implement our own */
char lcd_printPGM(const char* str) {
  char c;
  char n = 0;
  while ((c = pgm_read_byte(str++))) {
    n += lcd_print(c);
  }
  return n;
}

static void lcd_implementation_init()
{
  #ifdef LCD_PIN_BL // Enable LCD backlight
    pinMode(LCD_PIN_BL, OUTPUT);
	  digitalWrite(LCD_PIN_BL, HIGH);
  #endif

  u8g.setContrast(lcd_contrast);	
	// FIXME: remove this workaround
  // Uncomment this if you have the first generation (V1.10) of STBs board
	// pinMode(17, OUTPUT);	// Enable LCD backlight
	// digitalWrite(17, HIGH);
  
#ifdef LCD_SCREEN_ROT_90
	u8g.setRot90();   // Rotate screen by 90°
#elif defined(LCD_SCREEN_ROT_180)
	u8g.setRot180();	// Rotate screen by 180°
#elif defined(LCD_SCREEN_ROT_270)
	u8g.setRot270();	// Rotate screen by 270°
#endif
	
  // Show splashscreen
  int offx = (u8g.getWidth() - START_BMPWIDTH) / 2;
  #ifdef START_BMPHIGH
    int offy = 0;
  #else
    int offy = DOG_CHAR_HEIGHT;
  #endif

  int txt1X = (u8g.getWidth() - (sizeof(STRING_SPLASH_LINE1) - 1)*DOG_CHAR_WIDTH) / 2;

	u8g.firstPage();
	do {
    u8g.drawBitmapP(offx, offy, START_BMPBYTEWIDTH, START_BMPHEIGHT, start_bmp);
    lcd_setFont(FONT_MENU);
    #ifndef STRING_SPLASH_LINE2
      u8g.drawStr(txt1X, u8g.getHeight() - DOG_CHAR_HEIGHT, STRING_SPLASH_LINE1);
    #else
      int txt2X = (u8g.getWidth() - (sizeof(STRING_SPLASH_LINE2) - 1)*DOG_CHAR_WIDTH) / 2;
      u8g.drawStr(txt1X, u8g.getHeight() - DOG_CHAR_HEIGHT*3/2, STRING_SPLASH_LINE1);
      u8g.drawStr(txt2X, u8g.getHeight() - DOG_CHAR_HEIGHT*1/2, STRING_SPLASH_LINE2);
    #endif
	} while (u8g.nextPage());
}

static void lcd_implementation_clear() { } // Automatically cleared by Picture Loop

static void _draw_heater_status(int x, int heater) {
  bool isBed = heater < 0;
  int y = 17 + (isBed ? 1 : 0);

  lcd_setFont(FONT_STATUSMENU);
  u8g.setPrintPos(x,7);
  lcd_print(itostr3(int((heater >= 0 ? degTargetHotend(heater) : degTargetBed()) + 0.5)));
  lcd_printPGM(PSTR(LCD_STR_DEGREE " "));
  u8g.setPrintPos(x,28);
  lcd_print(itostr3(int(heater >= 0 ? degHotend(heater) : degBed()) + 0.5));
  lcd_printPGM(PSTR(LCD_STR_DEGREE " "));
  if (!isHeatingHotend(0)) {
    u8g.drawBox(x+7,y,2,2);
  }
  else {
    u8g.setColorIndex(0); // white on black
    u8g.drawBox(x+7,y,2,2);
    u8g.setColorIndex(1); // black on white
  }
}

static void lcd_implementation_status_screen() {

  static unsigned char fan_rot = 0;
 
  u8g.setColorIndex(1); // black on white

  // Symbols menu graphics, animated fan
  u8g.drawBitmapP(9,1,STATUS_SCREENBYTEWIDTH,STATUS_SCREENHEIGHT, (blink % 2) && fanSpeed ? status_screen0_bmp : status_screen1_bmp);
 
  #ifdef SDSUPPORT
    // SD Card Symbol
    u8g.drawBox(42,42,8,7);
    u8g.drawBox(50,44,2,5);
    u8g.drawFrame(42,49,10,4);
    u8g.drawPixel(50,43);

    // Progress bar frame
    u8g.drawFrame(54,49,73,4);

    // SD Card Progress bar and clock
    lcd_setFont(FONT_STATUSMENU);
 
    if (IS_SD_PRINTING) {
      // Progress bar solid part
      u8g.drawBox(55, 50, (unsigned int)(71.f * card.percentDone() / 100.f), 2);
    }

    u8g.setPrintPos(80,47);
    if (starttime != 0) {
      uint16_t time = (millis() - starttime) / 60000;
      lcd_print(itostr2(time/60));
      lcd_print(':');
      lcd_print(itostr2(time%60));
    }
    else {
      lcd_printPGM(PSTR("--:--"));
    }
  #endif
 
  // Extruders
  for (int i=0; i<EXTRUDERS; i++) _draw_heater_status(6 + i * 25, i);

  // Heatbed
  if (EXTRUDERS < 4) _draw_heater_status(81, -1);
 
  // Fan
  lcd_setFont(FONT_STATUSMENU);
  u8g.setPrintPos(104,27);
  #if defined(FAN_PIN) && FAN_PIN > -1
    int per = ((fanSpeed + 1) * 100) / 256;
    if (per) {
<<<<<<< HEAD
      lcd_print(itostr3(per));
      lcd_print('%');
=======
      u8g.print(itostr3(per));
      u8g.print('%');
>>>>>>> 0858fba1
    }
    else
  #endif
    {
      lcd_printPGM(PSTR("---"));
    }

  // X, Y, Z-Coordinates
  lcd_setFont(FONT_STATUSMENU);
  u8g.drawBox(0,29,128,10);
  u8g.setColorIndex(0); // white on black
  u8g.setPrintPos(2,37);
<<<<<<< HEAD
  lcd_print('X');
=======
  u8g.print('X');
>>>>>>> 0858fba1
  u8g.drawPixel(8,33);
  u8g.drawPixel(8,35);
  u8g.setPrintPos(10,37);
  lcd_print(ftostr31ns(current_position[X_AXIS]));
  u8g.setPrintPos(43,37);
  lcd_print('Y');
  u8g.drawPixel(49,33);
  u8g.drawPixel(49,35);
  u8g.setPrintPos(51,37);
  lcd_print(ftostr31ns(current_position[Y_AXIS]));
  u8g.setPrintPos(83,37);
<<<<<<< HEAD
  lcd_print('Z');
=======
  u8g.print('Z');
>>>>>>> 0858fba1
  u8g.drawPixel(89,33);
  u8g.drawPixel(89,35);
  u8g.setPrintPos(91,37);
  lcd_print(ftostr31(current_position[Z_AXIS]));
  u8g.setColorIndex(1); // black on white
 
  // Feedrate
  lcd_setFont(FONT_MENU);
  u8g.setPrintPos(3,49);
  lcd_print(LCD_STR_FEEDRATE[0]);
  lcd_setFont(FONT_STATUSMENU);
  u8g.setPrintPos(12,48);
  lcd_print(itostr3(feedmultiply));
  lcd_print('%');

  // Status line
/* The new fonts are small enough
  #ifndef MAPPER_C2C3
    lcd_setFont(FONT_MENU);
  #else
    lcd_setFont(FONT_STATUSMENU);
  #endif
*/
  lcd_setFont(FONT_MENU);

  u8g.setPrintPos(0,61);

  #ifndef FILAMENT_LCD_DISPLAY
    lcd_print(lcd_status_message);
  #else
    if (millis() < message_millis + 5000) {  //Display both Status message line and Filament display on the last line
      lcd_print(lcd_status_message);
    }
    else {
      lcd_printPGM(PSTR("dia:"));
      lcd_print(ftostr12ns(filament_width_meas));
      lcd_printPGM(PSTR(" factor:"));
      lcd_print(itostr3(extrudemultiply));
      lcd_print('%');
    }
  #endif
}

static void lcd_implementation_mark_as_selected(uint8_t row, bool isSelected) {
  if (isSelected) {
    u8g.setColorIndex(1);  // black on white
    u8g.drawBox(0, row * DOG_CHAR_HEIGHT + 3, 128, DOG_CHAR_HEIGHT);
    u8g.setColorIndex(0);  // following text must be white on black
  }
  else {
    u8g.setColorIndex(1); // unmarked text is black on white
  }
  u8g.setPrintPos(START_ROW * DOG_CHAR_WIDTH, (row + 1) * DOG_CHAR_HEIGHT);
}

static void lcd_implementation_drawmenu_generic(bool isSelected, uint8_t row, const char* pstr, char pre_char, char post_char) {
  char c;
  uint8_t n = LCD_WIDTH - 2;

  lcd_implementation_mark_as_selected(row, isSelected);

<<<<<<< HEAD
  while((c = pgm_read_byte(pstr))) {
    n -= lcd_print(c);
=======
  while ((c = pgm_read_byte(pstr))) {
    u8g.print(c);
>>>>>>> 0858fba1
    pstr++;
  }
<<<<<<< HEAD
  while(n--) lcd_print(' ');
  lcd_print(post_char);
  lcd_print(' ');
=======
  while (n--) u8g.print(' ');
  u8g.print(post_char);
  u8g.print(' ');
>>>>>>> 0858fba1
}

static void _drawmenu_setting_edit_generic(bool isSelected, uint8_t row, const char* pstr, const char* data, bool pgm) {
  char c;
  uint8_t n = LCD_WIDTH - 2 - (pgm ? lcd_strlen_P(data) : (lcd_strlen((char*)data)));

  lcd_implementation_mark_as_selected(row, isSelected);

<<<<<<< HEAD
  while( (c = pgm_read_byte(pstr))) {
    n -= lcd_print(c);
=======
  while ((c = pgm_read_byte(pstr))) {
    u8g.print(c);
>>>>>>> 0858fba1
    pstr++;
  }
<<<<<<< HEAD
  lcd_print(':');
  while(n--) lcd_print(' ');
  if (pgm) { lcd_printPGM(data); } else { lcd_print((char *)data); }
=======
  u8g.print(':');
  while (n--) u8g.print(' ');
  if (pgm) { lcd_printPGM(data); } else { u8g.print(data); }
>>>>>>> 0858fba1
}

#define lcd_implementation_drawmenu_setting_edit_generic(sel, row, pstr, data) _drawmenu_setting_edit_generic(sel, row, pstr, data, false)
#define lcd_implementation_drawmenu_setting_edit_generic_P(sel, row, pstr, data) _drawmenu_setting_edit_generic(sel, row, pstr, data, true)

#define lcd_implementation_drawmenu_setting_edit_int3(sel, row, pstr, pstr2, data, minValue, maxValue) lcd_implementation_drawmenu_setting_edit_generic(sel, row, pstr, itostr3(*(data)))
#define lcd_implementation_drawmenu_setting_edit_float3(sel, row, pstr, pstr2, data, minValue, maxValue) lcd_implementation_drawmenu_setting_edit_generic(sel, row, pstr, ftostr3(*(data)))
#define lcd_implementation_drawmenu_setting_edit_float32(sel, row, pstr, pstr2, data, minValue, maxValue) lcd_implementation_drawmenu_setting_edit_generic(sel, row, pstr, ftostr32(*(data)))
#define lcd_implementation_drawmenu_setting_edit_float43(sel, row, pstr, pstr2, data, minValue, maxValue) lcd_implementation_drawmenu_setting_edit_generic(sel, row, pstr, ftostr43(*(data)))
#define lcd_implementation_drawmenu_setting_edit_float5(sel, row, pstr, pstr2, data, minValue, maxValue) lcd_implementation_drawmenu_setting_edit_generic(sel, row, pstr, ftostr5(*(data)))
#define lcd_implementation_drawmenu_setting_edit_float52(sel, row, pstr, pstr2, data, minValue, maxValue) lcd_implementation_drawmenu_setting_edit_generic(sel, row, pstr, ftostr52(*(data)))
#define lcd_implementation_drawmenu_setting_edit_float51(sel, row, pstr, pstr2, data, minValue, maxValue) lcd_implementation_drawmenu_setting_edit_generic(sel, row, pstr, ftostr51(*(data)))
#define lcd_implementation_drawmenu_setting_edit_long5(sel, row, pstr, pstr2, data, minValue, maxValue) lcd_implementation_drawmenu_setting_edit_generic(sel, row, pstr, ftostr5(*(data)))
#define lcd_implementation_drawmenu_setting_edit_bool(sel, row, pstr, pstr2, data) lcd_implementation_drawmenu_setting_edit_generic_P(sel, row, pstr, (*(data))?PSTR(MSG_ON):PSTR(MSG_OFF))

//Add version for callback functions
#define lcd_implementation_drawmenu_setting_edit_callback_int3(sel, row, pstr, pstr2, data, minValue, maxValue, callback) lcd_implementation_drawmenu_setting_edit_generic(sel, row, pstr, itostr3(*(data)))
#define lcd_implementation_drawmenu_setting_edit_callback_float3(sel, row, pstr, pstr2, data, minValue, maxValue, callback) lcd_implementation_drawmenu_setting_edit_generic(sel, row, pstr, ftostr3(*(data)))
#define lcd_implementation_drawmenu_setting_edit_callback_float32(sel, row, pstr, pstr2, data, minValue, maxValue, callback) lcd_implementation_drawmenu_setting_edit_generic(sel, row, pstr, ftostr32(*(data)))
#define lcd_implementation_drawmenu_setting_edit_callback_float43(sel, row, pstr, pstr2, data, minValue, maxValue, callback) lcd_implementation_drawmenu_setting_edit_generic(sel, row, pstr, ftostr43(*(data)))
#define lcd_implementation_drawmenu_setting_edit_callback_float5(sel, row, pstr, pstr2, data, minValue, maxValue, callback) lcd_implementation_drawmenu_setting_edit_generic(sel, row, pstr, ftostr5(*(data)))
#define lcd_implementation_drawmenu_setting_edit_callback_float52(sel, row, pstr, pstr2, data, minValue, maxValue, callback) lcd_implementation_drawmenu_setting_edit_generic(sel, row, pstr, ftostr52(*(data)))
#define lcd_implementation_drawmenu_setting_edit_callback_float51(sel, row, pstr, pstr2, data, minValue, maxValue, callback) lcd_implementation_drawmenu_setting_edit_generic(sel, row, pstr, ftostr51(*(data)))
#define lcd_implementation_drawmenu_setting_edit_callback_long5(sel, row, pstr, pstr2, data, minValue, maxValue, callback) lcd_implementation_drawmenu_setting_edit_generic(sel, row, pstr, ftostr5(*(data)))
#define lcd_implementation_drawmenu_setting_edit_callback_bool(sel, row, pstr, pstr2, data, callback) lcd_implementation_drawmenu_setting_edit_generic_P(sel, row, pstr, (*(data))?PSTR(MSG_ON):PSTR(MSG_OFF))

void lcd_implementation_drawedit(const char* pstr, char* value) {
  uint8_t rows = 1;
  uint8_t lcd_width = LCD_WIDTH, char_width = DOG_CHAR_WIDTH;
  uint8_t vallen = lcd_strlen(value);

  #ifdef USE_BIG_EDIT_FONT
    if (lcd_strlen_P(pstr) <= LCD_WIDTH_EDIT - 1) {
      lcd_setFont(FONT_MENU_EDIT);
      lcd_width = LCD_WIDTH_EDIT + 1;
      char_width = DOG_CHAR_WIDTH_EDIT;
      if (lcd_strlen_P(pstr) >= LCD_WIDTH_EDIT - vallen) rows = 2;
    }
    else {
      lcd_setFont(FONT_MENU);
    }
  #endif

  if (lcd_strlen_P(pstr) > LCD_WIDTH - 2 - vallen) rows = 2;

  const float kHalfChar = DOG_CHAR_HEIGHT_EDIT / 2;
  float rowHeight = u8g.getHeight() / (rows + 1); // 1/(rows+1) = 1/2 or 1/3

  u8g.setPrintPos(0, rowHeight + kHalfChar);
  lcd_printPGM(pstr);
<<<<<<< HEAD
  lcd_print(':');
  u8g.setPrintPos((lcd_width-1-lcd_strlen(value)) * char_width, rows * rowHeight + kHalfChar);
  lcd_print(value);
=======
  u8g.print(':');
  u8g.setPrintPos((lcd_width - 1 - vallen) * char_width, rows * rowHeight + kHalfChar);
  u8g.print(value);
>>>>>>> 0858fba1
}

static void _drawmenu_sd(bool isSelected, uint8_t row, const char* pstr, const char* filename, char * const longFilename, bool isDir) {
  char c;
  uint8_t n = LCD_WIDTH - 1;

  if (longFilename[0]) {
    filename = longFilename;
    longFilename[n] = '\0';
  }

  lcd_implementation_mark_as_selected(row, isSelected);

<<<<<<< HEAD
  if (isDir) lcd_print(LCD_STR_FOLDER[0]);
  while((c = *filename) != '\0') {
    n -= lcd_print(c);
=======
  if (isDir) u8g.print(LCD_STR_FOLDER[0]);
  while ((c = *filename)) {
    u8g.print(c);
>>>>>>> 0858fba1
    filename++;
  }
<<<<<<< HEAD
  while(n--) lcd_print(' ');
=======
  while (n--) u8g.print(' ');
>>>>>>> 0858fba1
}

#define lcd_implementation_drawmenu_sdfile(sel, row, pstr, filename, longFilename) _drawmenu_sd(sel, row, pstr, filename, longFilename, false)
#define lcd_implementation_drawmenu_sddirectory(sel, row, pstr, filename, longFilename) _drawmenu_sd(sel, row, pstr, filename, longFilename, true)

#define lcd_implementation_drawmenu_back(sel, row, pstr, data) lcd_implementation_drawmenu_generic(sel, row, pstr, LCD_STR_UPLEVEL[0], LCD_STR_UPLEVEL[0])
#define lcd_implementation_drawmenu_submenu(sel, row, pstr, data) lcd_implementation_drawmenu_generic(sel, row, pstr, '>', LCD_STR_ARROW_RIGHT[0])
#define lcd_implementation_drawmenu_gcode(sel, row, pstr, gcode) lcd_implementation_drawmenu_generic(sel, row, pstr, '>', ' ')
#define lcd_implementation_drawmenu_function(sel, row, pstr, data) lcd_implementation_drawmenu_generic(sel, row, pstr, '>', ' ')

static void lcd_implementation_quick_feedback() {
  #if BEEPER > -1
    SET_OUTPUT(BEEPER);
    for(int8_t i=0; i<10; i++) {
      WRITE(BEEPER,HIGH);
      delay(3);
      WRITE(BEEPER,LOW);
      delay(3);
    }
  #endif
}

#endif //__DOGM_LCD_IMPLEMENTATION_H<|MERGE_RESOLUTION|>--- conflicted
+++ resolved
@@ -295,13 +295,9 @@
   #if defined(FAN_PIN) && FAN_PIN > -1
     int per = ((fanSpeed + 1) * 100) / 256;
     if (per) {
-<<<<<<< HEAD
+
       lcd_print(itostr3(per));
       lcd_print('%');
-=======
-      u8g.print(itostr3(per));
-      u8g.print('%');
->>>>>>> 0858fba1
     }
     else
   #endif
@@ -314,11 +310,7 @@
   u8g.drawBox(0,29,128,10);
   u8g.setColorIndex(0); // white on black
   u8g.setPrintPos(2,37);
-<<<<<<< HEAD
   lcd_print('X');
-=======
-  u8g.print('X');
->>>>>>> 0858fba1
   u8g.drawPixel(8,33);
   u8g.drawPixel(8,35);
   u8g.setPrintPos(10,37);
@@ -330,11 +322,7 @@
   u8g.setPrintPos(51,37);
   lcd_print(ftostr31ns(current_position[Y_AXIS]));
   u8g.setPrintPos(83,37);
-<<<<<<< HEAD
   lcd_print('Z');
-=======
-  u8g.print('Z');
->>>>>>> 0858fba1
   u8g.drawPixel(89,33);
   u8g.drawPixel(89,35);
   u8g.setPrintPos(91,37);
@@ -396,24 +384,13 @@
 
   lcd_implementation_mark_as_selected(row, isSelected);
 
-<<<<<<< HEAD
-  while((c = pgm_read_byte(pstr))) {
+  while (c = pgm_read_byte(pstr)) {
     n -= lcd_print(c);
-=======
-  while ((c = pgm_read_byte(pstr))) {
-    u8g.print(c);
->>>>>>> 0858fba1
     pstr++;
   }
-<<<<<<< HEAD
-  while(n--) lcd_print(' ');
+  while (n--) lcd_print(' ');
   lcd_print(post_char);
   lcd_print(' ');
-=======
-  while (n--) u8g.print(' ');
-  u8g.print(post_char);
-  u8g.print(' ');
->>>>>>> 0858fba1
 }
 
 static void _drawmenu_setting_edit_generic(bool isSelected, uint8_t row, const char* pstr, const char* data, bool pgm) {
@@ -422,24 +399,13 @@
 
   lcd_implementation_mark_as_selected(row, isSelected);
 
-<<<<<<< HEAD
-  while( (c = pgm_read_byte(pstr))) {
+  while (c = pgm_read_byte(pstr)) {
     n -= lcd_print(c);
-=======
-  while ((c = pgm_read_byte(pstr))) {
-    u8g.print(c);
->>>>>>> 0858fba1
     pstr++;
   }
-<<<<<<< HEAD
   lcd_print(':');
-  while(n--) lcd_print(' ');
+  while (n--) lcd_print(' ');
   if (pgm) { lcd_printPGM(data); } else { lcd_print((char *)data); }
-=======
-  u8g.print(':');
-  while (n--) u8g.print(' ');
-  if (pgm) { lcd_printPGM(data); } else { u8g.print(data); }
->>>>>>> 0858fba1
 }
 
 #define lcd_implementation_drawmenu_setting_edit_generic(sel, row, pstr, data) _drawmenu_setting_edit_generic(sel, row, pstr, data, false)
@@ -490,15 +456,9 @@
 
   u8g.setPrintPos(0, rowHeight + kHalfChar);
   lcd_printPGM(pstr);
-<<<<<<< HEAD
   lcd_print(':');
-  u8g.setPrintPos((lcd_width-1-lcd_strlen(value)) * char_width, rows * rowHeight + kHalfChar);
+  u8g.setPrintPos((lcd_width - 1 - vallen) * char_width, rows * rowHeight + kHalfChar);
   lcd_print(value);
-=======
-  u8g.print(':');
-  u8g.setPrintPos((lcd_width - 1 - vallen) * char_width, rows * rowHeight + kHalfChar);
-  u8g.print(value);
->>>>>>> 0858fba1
 }
 
 static void _drawmenu_sd(bool isSelected, uint8_t row, const char* pstr, const char* filename, char * const longFilename, bool isDir) {
@@ -512,22 +472,12 @@
 
   lcd_implementation_mark_as_selected(row, isSelected);
 
-<<<<<<< HEAD
   if (isDir) lcd_print(LCD_STR_FOLDER[0]);
-  while((c = *filename) != '\0') {
+  while (c = *filename) {
     n -= lcd_print(c);
-=======
-  if (isDir) u8g.print(LCD_STR_FOLDER[0]);
-  while ((c = *filename)) {
-    u8g.print(c);
->>>>>>> 0858fba1
     filename++;
   }
-<<<<<<< HEAD
-  while(n--) lcd_print(' ');
-=======
-  while (n--) u8g.print(' ');
->>>>>>> 0858fba1
+  while (n--) lcd_print(' ');
 }
 
 #define lcd_implementation_drawmenu_sdfile(sel, row, pstr, filename, longFilename) _drawmenu_sd(sel, row, pstr, filename, longFilename, false)
