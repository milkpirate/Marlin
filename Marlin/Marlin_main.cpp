/* -*- c++ -*- */

/*
    Reprap firmware based on Sprinter and grbl.
 Copyright (C) 2011 Camiel Gubbels / Erik van der Zalm

 This program is free software: you can redistribute it and/or modify
 it under the terms of the GNU General Public License as published by
 the Free Software Foundation, either version 3 of the License, or
 (at your option) any later version.

 This program is distributed in the hope that it will be useful,
 but WITHOUT ANY WARRANTY; without even the implied warranty of
 MERCHANTABILITY or FITNESS FOR A PARTICULAR PURPOSE.  See the
 GNU General Public License for more details.

 You should have received a copy of the GNU General Public License
 along with this program.  If not, see <http://www.gnu.org/licenses/>.
 */

/*
 This firmware is a mashup between Sprinter and grbl.
  (https://github.com/kliment/Sprinter)
  (https://github.com/simen/grbl/tree)

 It has preliminary support for Matthew Roberts advance algorithm
    http://reprap.org/pipermail/reprap-dev/2011-May/003323.html
 */

#include "Marlin.h"

#ifdef ENABLE_AUTO_BED_LEVELING
  #include "vector_3.h"
  #ifdef AUTO_BED_LEVELING_GRID
    #include "qr_solve.h"
  #endif
#endif // ENABLE_AUTO_BED_LEVELING

#define SERVO_LEVELING (defined(ENABLE_AUTO_BED_LEVELING) && PROBE_SERVO_DEACTIVATION_DELAY > 0)

#ifdef MESH_BED_LEVELING
  #include "mesh_bed_leveling.h"
#endif

#include "ultralcd.h"
#include "planner.h"
#include "stepper.h"
#include "temperature.h"
#include "motion_control.h"
#include "cardreader.h"
#include "watchdog.h"
#include "ConfigurationStore.h"
#include "language.h"
#include "pins_arduino.h"
#include "math.h"

#ifdef BLINKM
  #include "BlinkM.h"
  #include "Wire.h"
#endif

#if NUM_SERVOS > 0
  #include "Servo.h"
#endif

#if HAS_DIGIPOTSS
  #include <SPI.h>
#endif

// look here for descriptions of G-codes: http://linuxcnc.org/handbook/gcode/g-code.html
// http://objects.reprap.org/wiki/Mendel_User_Manual:_RepRapGCodes

//Implemented Codes
//-------------------
// G0  -> G1
// G1  - Coordinated Movement X Y Z E
// G2  - CW ARC
// G3  - CCW ARC
// G4  - Dwell S<seconds> or P<milliseconds>
// G10 - retract filament according to settings of M207
// G11 - retract recover filament according to settings of M208
// G28 - Home one or more axes
// G29 - Detailed Z-Probe, probes the bed at 3 or more points.  Will fail if you haven't homed yet.
// G30 - Single Z Probe, probes bed at current XY location.
// G31 - Dock sled (Z_PROBE_SLED only)
// G32 - Undock sled (Z_PROBE_SLED only)
// G90 - Use Absolute Coordinates
// G91 - Use Relative Coordinates
// G92 - Set current position to coordinates given

// M Codes
// M0   - Unconditional stop - Wait for user to press a button on the LCD (Only if ULTRA_LCD is enabled)
// M1   - Same as M0
// M17  - Enable/Power all stepper motors
// M18  - Disable all stepper motors; same as M84
// M20  - List SD card
// M21  - Init SD card
// M22  - Release SD card
// M23  - Select SD file (M23 filename.g)
// M24  - Start/resume SD print
// M25  - Pause SD print
// M26  - Set SD position in bytes (M26 S12345)
// M27  - Report SD print status
// M28  - Start SD write (M28 filename.g)
// M29  - Stop SD write
// M30  - Delete file from SD (M30 filename.g)
// M31  - Output time since last M109 or SD card start to serial
// M32  - Select file and start SD print (Can be used _while_ printing from SD card files):
//        syntax "M32 /path/filename#", or "M32 S<startpos bytes> !filename#"
//        Call gcode file : "M32 P !filename#" and return to caller file after finishing (similar to #include).
//        The '#' is necessary when calling from within sd files, as it stops buffer prereading
// M42  - Change pin status via gcode Use M42 Px Sy to set pin x to value y, when omitting Px the onboard led will be used.
// M80  - Turn on Power Supply
// M81  - Turn off Power Supply
// M82  - Set E codes absolute (default)
// M83  - Set E codes relative while in Absolute Coordinates (G90) mode
// M84  - Disable steppers until next move,
//        or use S<seconds> to specify an inactivity timeout, after which the steppers will be disabled.  S0 to disable the timeout.
// M85  - Set inactivity shutdown timer with parameter S<seconds>. To disable set zero (default)
// M92  - Set axis_steps_per_unit - same syntax as G92
// M104 - Set extruder target temp
// M105 - Read current temp
// M106 - Fan on
// M107 - Fan off
// M109 - Sxxx Wait for extruder current temp to reach target temp. Waits only when heating
//        Rxxx Wait for extruder current temp to reach target temp. Waits when heating and cooling
//        IF AUTOTEMP is enabled, S<mintemp> B<maxtemp> F<factor>. Exit autotemp by any M109 without F
// M112 - Emergency stop
// M114 - Output current position to serial port
// M115 - Capabilities string
// M117 - display message
// M119 - Output Endstop status to serial port
// M120 - Enable endstop detection
// M121 - Disable endstop detection
// M126 - Solenoid Air Valve Open (BariCUDA support by jmil)
// M127 - Solenoid Air Valve Closed (BariCUDA vent to atmospheric pressure by jmil)
// M128 - EtoP Open (BariCUDA EtoP = electricity to air pressure transducer by jmil)
// M129 - EtoP Closed (BariCUDA EtoP = electricity to air pressure transducer by jmil)
// M140 - Set bed target temp
// M150 - Set BlinkM Color Output R: Red<0-255> U(!): Green<0-255> B: Blue<0-255> over i2c, G for green does not work.
// M190 - Sxxx Wait for bed current temp to reach target temp. Waits only when heating
//        Rxxx Wait for bed current temp to reach target temp. Waits when heating and cooling
// M200 D<millimeters>- set filament diameter and set E axis units to cubic millimeters (use S0 to set back to millimeters).
// M201 - Set max acceleration in units/s^2 for print moves (M201 X1000 Y1000)
// M202 - Set max acceleration in units/s^2 for travel moves (M202 X1000 Y1000) Unused in Marlin!!
// M203 - Set maximum feedrate that your machine can sustain (M203 X200 Y200 Z300 E10000) in mm/sec
// M204 - Set default acceleration: P for Printing moves, R for Retract only (no X, Y, Z) moves and T for Travel (non printing) moves (ex. M204 P800 T3000 R9000) in mm/sec^2
// M205 -  advanced settings:  minimum travel speed S=while printing T=travel only,  B=minimum segment time X= maximum xy jerk, Z=maximum Z jerk, E=maximum E jerk
// M206 - Set additional homing offset
// M207 - Set retract length S[positive mm] F[feedrate mm/min] Z[additional zlift/hop], stays in mm regardless of M200 setting
// M208 - Set recover=unretract length S[positive mm surplus to the M207 S*] F[feedrate mm/sec]
// M209 - S<1=true/0=false> enable automatic retract detect if the slicer did not support G10/11: every normal extrude-only move will be classified as retract depending on the direction.
// M218 - Set hotend offset (in mm): T<extruder_number> X<offset_on_X> Y<offset_on_Y>
// M220 S<factor in percent>- set speed factor override percentage
// M221 S<factor in percent>- set extrude factor override percentage
// M226 P<pin number> S<pin state>- Wait until the specified pin reaches the state required
// M240 - Trigger a camera to take a photograph
// M250 - Set LCD contrast C<contrast value> (value 0..63)
// M280 - Set servo position absolute. P: servo index, S: angle or microseconds
// M300 - Play beep sound S<frequency Hz> P<duration ms>
// M301 - Set PID parameters P I and D
// M302 - Allow cold extrudes, or set the minimum extrude S<temperature>.
// M303 - PID relay autotune S<temperature> sets the target temperature. (default target temperature = 150C)
// M304 - Set bed PID parameters P I and D
// M380 - Activate solenoid on active extruder
// M381 - Disable all solenoids
// M400 - Finish all moves
// M401 - Lower z-probe if present
// M402 - Raise z-probe if present
// M404 - N<dia in mm> Enter the nominal filament width (3mm, 1.75mm ) or will display nominal filament width without parameters
// M405 - Turn on Filament Sensor extrusion control.  Optional D<delay in cm> to set delay in centimeters between sensor and extruder
// M406 - Turn off Filament Sensor extrusion control
// M407 - Display measured filament diameter
// M500 - Store parameters in EEPROM
// M501 - Read parameters from EEPROM (if you need reset them after you changed them temporarily).
// M502 - Revert to the default "factory settings". You still need to store them in EEPROM afterwards if you want to.
// M503 - Print the current settings (from memory not from EEPROM). Use S0 to leave off headings.
// M540 - Use S[0|1] to enable or disable the stop SD card print on endstop hit (requires ABORT_ON_ENDSTOP_HIT_FEATURE_ENABLED)
// M600 - Pause for filament change X[pos] Y[pos] Z[relative lift] E[initial retract] L[later retract distance for removal]
// M665 - Set delta configurations
// M666 - Set delta endstop adjustment
// M605 - Set dual x-carriage movement mode: S<mode> [ X<duplication x-offset> R<duplication temp offset> ]
// M907 - Set digital trimpot motor current using axis codes.
// M908 - Control digital trimpot directly.
// M350 - Set microstepping mode.
// M351 - Toggle MS1 MS2 pins directly.

// ************ SCARA Specific - This can change to suit future G-code regulations
// M360 - SCARA calibration: Move to cal-position ThetaA (0 deg calibration)
// M361 - SCARA calibration: Move to cal-position ThetaB (90 deg calibration - steps per degree)
// M362 - SCARA calibration: Move to cal-position PsiA (0 deg calibration)
// M363 - SCARA calibration: Move to cal-position PsiB (90 deg calibration - steps per degree)
// M364 - SCARA calibration: Move to cal-position PSIC (90 deg to Theta calibration position)
// M365 - SCARA calibration: Scaling factor, X, Y, Z axis
//************* SCARA End ***************

// M928 - Start SD logging (M928 filename.g) - ended by M29
// M999 - Restart after being stopped by error

#ifdef SDSUPPORT
  CardReader card;
#endif

float homing_feedrate[] = HOMING_FEEDRATE;
int homing_bump_divisor[] = HOMING_BUMP_DIVISOR;
bool axis_relative_modes[] = AXIS_RELATIVE_MODES;
int feedmultiply = 100; //100->1 200->2
int saved_feedmultiply;
int extruder_multiply[EXTRUDERS] = ARRAY_BY_EXTRUDERS(100, 100, 100, 100);
bool volumetric_enabled = false;
float filament_size[EXTRUDERS] = ARRAY_BY_EXTRUDERS(DEFAULT_NOMINAL_FILAMENT_DIA, DEFAULT_NOMINAL_FILAMENT_DIA, DEFAULT_NOMINAL_FILAMENT_DIA, DEFAULT_NOMINAL_FILAMENT_DIA);
float volumetric_multiplier[EXTRUDERS] = ARRAY_BY_EXTRUDERS(1.0, 1.0, 1.0, 1.0);
float current_position[NUM_AXIS] = { 0.0 };
float home_offset[3] = { 0 };
float min_pos[3] = { X_MIN_POS, Y_MIN_POS, Z_MIN_POS };
float max_pos[3] = { X_MAX_POS, Y_MAX_POS, Z_MAX_POS };
bool axis_known_position[3] = { false };
uint8_t active_extruder = 0;
int fanSpeed = 0;
bool cancel_heatup = false;
const char errormagic[] PROGMEM = "Error:";
const char echomagic[] PROGMEM = "echo:";
const char axis_codes[NUM_AXIS] = {'X', 'Y', 'Z', 'E'};
static float destination[NUM_AXIS] = { 0 };
static float offset[3] = { 0 };
static float feedrate = 1500.0, next_feedrate, saved_feedrate;
static long gcode_N, gcode_LastN, Stopped_gcode_LastN = 0;
static bool relative_mode = false;  //Determines Absolute or Relative Coordinates
static char cmdbuffer[BUFSIZE][MAX_CMD_SIZE];
static int bufindr = 0;
static int bufindw = 0;
static int buflen = 0;
static char serial_char;
static int serial_count = 0;
static boolean comment_mode = false;
static char *strchr_pointer; ///< A pointer to find chars in the command string (X, Y, Z, E, etc.)
const char* queued_commands_P= NULL; /* pointer to the current line in the active sequence of commands, or NULL when none */
const int sensitive_pins[] = SENSITIVE_PINS; ///< Sensitive pin list for M42
// Inactivity shutdown
static unsigned long previous_millis_cmd = 0;
static unsigned long max_inactive_time = 0;
static unsigned long stepper_inactive_time = DEFAULT_STEPPER_DEACTIVE_TIME*1000l;
unsigned long starttime = 0; ///< Print job start time
unsigned long stoptime = 0;  ///< Print job stop time
static uint8_t tmp_extruder;
bool Stopped = false;
bool CooldownNoWait = true;
bool target_direction;

#ifdef ENABLE_AUTO_BED_LEVELING
  int xy_travel_speed = XY_TRAVEL_SPEED;
  float zprobe_zoffset = -Z_PROBE_OFFSET_FROM_EXTRUDER;
#endif

#if defined(Z_DUAL_ENDSTOPS) && !defined(DELTA)
  float z_endstop_adj = 0;
#endif

// Extruder offsets
#if EXTRUDERS > 1
  #ifndef EXTRUDER_OFFSET_X
    #define EXTRUDER_OFFSET_X { 0 }
  #endif
  #ifndef EXTRUDER_OFFSET_Y
    #define EXTRUDER_OFFSET_Y { 0 }
  #endif
  float extruder_offset[][EXTRUDERS] = {
    EXTRUDER_OFFSET_X,
    EXTRUDER_OFFSET_Y
    #ifdef DUAL_X_CARRIAGE
      , { 0 } // supports offsets in XYZ plane
    #endif
  };
#endif

#ifdef SERVO_ENDSTOPS
  int servo_endstops[] = SERVO_ENDSTOPS;
  int servo_endstop_angles[] = SERVO_ENDSTOP_ANGLES;
#endif

#ifdef BARICUDA
  int ValvePressure = 0;
  int EtoPPressure = 0;
#endif

#ifdef FWRETRACT

  bool autoretract_enabled = false;
  bool retracted[EXTRUDERS] = { false };
  bool retracted_swap[EXTRUDERS] = { false };

  float retract_length = RETRACT_LENGTH;
  float retract_length_swap = RETRACT_LENGTH_SWAP;
  float retract_feedrate = RETRACT_FEEDRATE;
  float retract_zlift = RETRACT_ZLIFT;
  float retract_recover_length = RETRACT_RECOVER_LENGTH;
  float retract_recover_length_swap = RETRACT_RECOVER_LENGTH_SWAP;
  float retract_recover_feedrate = RETRACT_RECOVER_FEEDRATE;

#endif // FWRETRACT

#if defined(ULTIPANEL) && HAS_POWER_SWITCH
  bool powersupply = 
    #ifdef PS_DEFAULT_OFF
      false
    #else
      true
    #endif
  ;
#endif

#ifdef DELTA
  float delta[3] = { 0 };
  #define SIN_60 0.8660254037844386
  #define COS_60 0.5
  float endstop_adj[3] = { 0 };
  // these are the default values, can be overriden with M665
  float delta_radius = DELTA_RADIUS;
  float delta_tower1_x = -SIN_60 * delta_radius; // front left tower
  float delta_tower1_y = -COS_60 * delta_radius;     
  float delta_tower2_x =  SIN_60 * delta_radius; // front right tower
  float delta_tower2_y = -COS_60 * delta_radius;     
  float delta_tower3_x = 0;                      // back middle tower
  float delta_tower3_y = delta_radius;
  float delta_diagonal_rod = DELTA_DIAGONAL_ROD;
  float delta_diagonal_rod_2 = sq(delta_diagonal_rod);
  float delta_segments_per_second = DELTA_SEGMENTS_PER_SECOND;
  #ifdef ENABLE_AUTO_BED_LEVELING
    int delta_grid_spacing[2] = { 0, 0 };
    float bed_level[AUTO_BED_LEVELING_GRID_POINTS][AUTO_BED_LEVELING_GRID_POINTS];
  #endif
#else
  static bool home_all_axis = true;
#endif

#ifdef SCARA
  static float delta[3] = { 0 };
  float axis_scaling[3] = { 1, 1, 1 };    // Build size scaling, default to 1
#endif

#ifdef FILAMENT_SENSOR
  //Variables for Filament Sensor input
  float filament_width_nominal = DEFAULT_NOMINAL_FILAMENT_DIA;  //Set nominal filament width, can be changed with M404
  bool filament_sensor = false;  //M405 turns on filament_sensor control, M406 turns it off
  float filament_width_meas = DEFAULT_MEASURED_FILAMENT_DIA; //Stores the measured filament diameter
  signed char measurement_delay[MAX_MEASUREMENT_DELAY+1];  //ring buffer to delay measurement  store extruder factor after subtracting 100
  int delay_index1 = 0;  //index into ring buffer
  int delay_index2 = -1;  //index into ring buffer - set to -1 on startup to indicate ring buffer needs to be initialized
  float delay_dist = 0; //delay distance counter
  int meas_delay_cm = MEASUREMENT_DELAY_CM;  //distance delay setting
#endif

#ifdef FILAMENT_RUNOUT_SENSOR
   static bool filrunoutEnqued = false;
#endif

#ifdef SDSUPPORT
  static bool fromsd[BUFSIZE];
#endif

#if NUM_SERVOS > 0
  Servo servos[NUM_SERVOS];
#endif

#ifdef CHDK
  unsigned long chdkHigh = 0;
  boolean chdkActive = false;
#endif

//===========================================================================
//================================ Functions ================================
//===========================================================================

void get_arc_coordinates();
bool setTargetedHotend(int code);

void serial_echopair_P(const char *s_P, float v)
    { serialprintPGM(s_P); SERIAL_ECHO(v); }
void serial_echopair_P(const char *s_P, double v)
    { serialprintPGM(s_P); SERIAL_ECHO(v); }
void serial_echopair_P(const char *s_P, unsigned long v)
    { serialprintPGM(s_P); SERIAL_ECHO(v); }

#ifdef SDSUPPORT
  #include "SdFatUtil.h"
  int freeMemory() { return SdFatUtil::FreeRam(); }
#else
  extern "C" {
    extern unsigned int __bss_end;
    extern unsigned int __heap_start;
    extern void *__brkval;

    int freeMemory() {
      int free_memory;

      if ((int)__brkval == 0)
        free_memory = ((int)&free_memory) - ((int)&__bss_end);
      else
        free_memory = ((int)&free_memory) - ((int)__brkval);

      return free_memory;
    }
  }
#endif //!SDSUPPORT

//Injects the next command from the pending sequence of commands, when possible
//Return false if and only if no command was pending
static bool drain_queued_commands_P() {
  if (!queued_commands_P) return false;

  // Get the next 30 chars from the sequence of gcodes to run
  char cmd[30];
  strncpy_P(cmd, queued_commands_P, sizeof(cmd) - 1);
  cmd[sizeof(cmd) - 1] = '\0';

  // Look for the end of line, or the end of sequence
  size_t i = 0;
  char c;
  while((c = cmd[i]) && c != '\n') i++; // find the end of this gcode command
  cmd[i] = '\0';
  if (enquecommand(cmd)) {        // buffer was not full (else we will retry later)
    if (c)
      queued_commands_P += i + 1; // move to next command
    else
      queued_commands_P = NULL;   // will have no more commands in the sequence
  }
  return true;
}

//Record one or many commands to run from program memory.
//Aborts the current queue, if any.
//Note: drain_queued_commands_P() must be called repeatedly to drain the commands afterwards
void enquecommands_P(const char* pgcode) {
    queued_commands_P = pgcode;
    drain_queued_commands_P(); // first command executed asap (when possible)
}

//adds a single command to the main command buffer, from RAM
//that is really done in a non-safe way.
//needs overworking someday
//Returns false if it failed to do so
bool enquecommand(const char *cmd)
{
  if(*cmd==';')
    return false;
  if(buflen >= BUFSIZE)
    return false;
  //this is dangerous if a mixing of serial and this happens
  strcpy(&(cmdbuffer[bufindw][0]),cmd);
  SERIAL_ECHO_START;
  SERIAL_ECHOPGM(MSG_Enqueing);
  SERIAL_ECHO(cmdbuffer[bufindw]);
  SERIAL_ECHOLNPGM("\"");
  bufindw= (bufindw + 1)%BUFSIZE;
  buflen += 1;
  return true;
}

void setup_killpin()
{
  #if HAS_KILL
    SET_INPUT(KILL_PIN);
    WRITE(KILL_PIN, HIGH);
  #endif
}

void setup_filrunoutpin()
{
  #if HAS_FILRUNOUT
    pinMode(FILRUNOUT_PIN, INPUT);
    #ifdef ENDSTOPPULLUP_FIL_RUNOUT
      WRITE(FILLRUNOUT_PIN, HIGH);
    #endif
  #endif
}

// Set home pin
void setup_homepin(void)
{
  #if HAS_HOME
    SET_INPUT(HOME_PIN);
    WRITE(HOME_PIN, HIGH);
  #endif
}


void setup_photpin()
{
  #if HAS_PHOTOGRAPH
    OUT_WRITE(PHOTOGRAPH_PIN, LOW);
  #endif
}

void setup_powerhold()
{
  #if HAS_SUICIDE
    OUT_WRITE(SUICIDE_PIN, HIGH);
  #endif
  #if HAS_POWER_SWITCH
    #ifdef PS_DEFAULT_OFF
      OUT_WRITE(PS_ON_PIN, PS_ON_ASLEEP);
    #else
      OUT_WRITE(PS_ON_PIN, PS_ON_AWAKE);
    #endif
  #endif
}

void suicide()
{
  #if HAS_SUICIDE
    OUT_WRITE(SUICIDE_PIN, LOW);
  #endif
}

void servo_init()
{
  #if NUM_SERVOS >= 1 && HAS_SERVO_0
    servos[0].attach(SERVO0_PIN);
  #endif
  #if NUM_SERVOS >= 2 && HAS_SERVO_1
    servos[1].attach(SERVO1_PIN);
  #endif
  #if NUM_SERVOS >= 3 && HAS_SERVO_2
    servos[2].attach(SERVO2_PIN);
  #endif
  #if NUM_SERVOS >= 4 && HAS_SERVO_3
    servos[3].attach(SERVO3_PIN);
  #endif

  // Set position of Servo Endstops that are defined
  #ifdef SERVO_ENDSTOPS
  for (int i = 0; i < 3; i++)
    if (servo_endstops[i] >= 0)
      servos[servo_endstops[i]].write(servo_endstop_angles[i * 2 + 1]);
  #endif

  #if SERVO_LEVELING
    delay(PROBE_SERVO_DEACTIVATION_DELAY);
    servos[servo_endstops[Z_AXIS]].detach();
  #endif
}


void setup()
{
  setup_killpin();
  setup_filrunoutpin();
  setup_powerhold();
  MYSERIAL.begin(BAUDRATE);
  SERIAL_PROTOCOLLNPGM("start");
  SERIAL_ECHO_START;

  // Check startup - does nothing if bootloader sets MCUSR to 0
  byte mcu = MCUSR;
  if(mcu & 1) SERIAL_ECHOLNPGM(MSG_POWERUP);
  if(mcu & 2) SERIAL_ECHOLNPGM(MSG_EXTERNAL_RESET);
  if(mcu & 4) SERIAL_ECHOLNPGM(MSG_BROWNOUT_RESET);
  if(mcu & 8) SERIAL_ECHOLNPGM(MSG_WATCHDOG_RESET);
  if(mcu & 32) SERIAL_ECHOLNPGM(MSG_SOFTWARE_RESET);
  MCUSR=0;

  SERIAL_ECHOPGM(MSG_MARLIN);
  SERIAL_ECHOLNPGM(STRING_VERSION);
  #ifdef STRING_VERSION_CONFIG_H
    #ifdef STRING_CONFIG_H_AUTHOR
      SERIAL_ECHO_START;
      SERIAL_ECHOPGM(MSG_CONFIGURATION_VER);
      SERIAL_ECHOPGM(STRING_VERSION_CONFIG_H);
      SERIAL_ECHOPGM(MSG_AUTHOR);
      SERIAL_ECHOLNPGM(STRING_CONFIG_H_AUTHOR);
      SERIAL_ECHOPGM("Compiled: ");
      SERIAL_ECHOLNPGM(__DATE__);
    #endif // STRING_CONFIG_H_AUTHOR
  #endif // STRING_VERSION_CONFIG_H
  SERIAL_ECHO_START;
  SERIAL_ECHOPGM(MSG_FREE_MEMORY);
  SERIAL_ECHO(freeMemory());
  SERIAL_ECHOPGM(MSG_PLANNER_BUFFER_BYTES);
  SERIAL_ECHOLN((int)sizeof(block_t)*BLOCK_BUFFER_SIZE);
  #ifdef SDSUPPORT
  for(int8_t i = 0; i < BUFSIZE; i++)
  {
    fromsd[i] = false;
  }
  #endif //!SDSUPPORT

  // loads data from EEPROM if available else uses defaults (and resets step acceleration rate)
  Config_RetrieveSettings();

  tp_init();    // Initialize temperature loop
  plan_init();  // Initialize planner;
  watchdog_init();
  st_init();    // Initialize stepper, this enables interrupts!
  setup_photpin();
  servo_init();
  

  lcd_init();
  _delay_ms(1000);  // wait 1sec to display the splash screen

  #if HAS_CONTROLLERFAN
    SET_OUTPUT(CONTROLLERFAN_PIN); //Set pin used for driver cooling fan
  #endif

  #ifdef DIGIPOT_I2C
    digipot_i2c_init();
  #endif
#ifdef Z_PROBE_SLED
  pinMode(SERVO0_PIN, OUTPUT);
  digitalWrite(SERVO0_PIN, LOW); // turn it off
#endif // Z_PROBE_SLED
  setup_homepin();
  
#ifdef STAT_LED_RED
  pinMode(STAT_LED_RED, OUTPUT);
  digitalWrite(STAT_LED_RED, LOW); // turn it off
#endif
#ifdef STAT_LED_BLUE
  pinMode(STAT_LED_BLUE, OUTPUT);
  digitalWrite(STAT_LED_BLUE, LOW); // turn it off
#endif  
}


void loop() {
  if (buflen < BUFSIZE - 1) get_command();

  #ifdef SDSUPPORT
    card.checkautostart(false);
  #endif

  if (buflen) {
    #ifdef SDSUPPORT
      if (card.saving) {
        if (strstr_P(cmdbuffer[bufindr], PSTR("M29")) == NULL) {
          card.write_command(cmdbuffer[bufindr]);
          if (card.logging)
            process_commands();
          else
            SERIAL_PROTOCOLLNPGM(MSG_OK);
        }
        else {
          card.closefile();
          SERIAL_PROTOCOLLNPGM(MSG_FILE_SAVED);
        }
      }
      else
        process_commands();
    #else
      process_commands();
    #endif // SDSUPPORT
    buflen--;
    bufindr = (bufindr + 1) % BUFSIZE;
  }
  // Check heater every n milliseconds
  manage_heater();
  manage_inactivity();
  checkHitEndstops();
  lcd_update();
}

void get_command()
{
  if (drain_queued_commands_P()) // priority is given to non-serial commands
    return;
  
  while( MYSERIAL.available() > 0  && buflen < BUFSIZE) {
    serial_char = MYSERIAL.read();
    if(serial_char == '\n' ||
       serial_char == '\r' ||
       serial_count >= (MAX_CMD_SIZE - 1) )
    {
      // end of line == end of comment
      comment_mode = false;

      if(!serial_count) {
        // short cut for empty lines
        return;
      }
      cmdbuffer[bufindw][serial_count] = 0; //terminate string
      #ifdef SDSUPPORT
      fromsd[bufindw] = false;
      #endif //!SDSUPPORT
      if(strchr(cmdbuffer[bufindw], 'N') != NULL)
      {
        strchr_pointer = strchr(cmdbuffer[bufindw], 'N');
        gcode_N = (strtol(strchr_pointer + 1, NULL, 10));
        if(gcode_N != gcode_LastN+1 && (strstr_P(cmdbuffer[bufindw], PSTR("M110")) == NULL) ) {
          SERIAL_ERROR_START;
          SERIAL_ERRORPGM(MSG_ERR_LINE_NO);
          SERIAL_ERRORLN(gcode_LastN);
          //Serial.println(gcode_N);
          FlushSerialRequestResend();
          serial_count = 0;
          return;
        }

        if(strchr(cmdbuffer[bufindw], '*') != NULL)
        {
          byte checksum = 0;
          byte count = 0;
          while(cmdbuffer[bufindw][count] != '*') checksum = checksum^cmdbuffer[bufindw][count++];
          strchr_pointer = strchr(cmdbuffer[bufindw], '*');

          if(strtol(strchr_pointer + 1, NULL, 10) != checksum) {
            SERIAL_ERROR_START;
            SERIAL_ERRORPGM(MSG_ERR_CHECKSUM_MISMATCH);
            SERIAL_ERRORLN(gcode_LastN);
            FlushSerialRequestResend();
            serial_count = 0;
            return;
          }
          //if no errors, continue parsing
        }
        else
        {
          SERIAL_ERROR_START;
          SERIAL_ERRORPGM(MSG_ERR_NO_CHECKSUM);
          SERIAL_ERRORLN(gcode_LastN);
          FlushSerialRequestResend();
          serial_count = 0;
          return;
        }

        gcode_LastN = gcode_N;
        //if no errors, continue parsing
      }
      else  // if we don't receive 'N' but still see '*'
      {
        if((strchr(cmdbuffer[bufindw], '*') != NULL))
        {
          SERIAL_ERROR_START;
          SERIAL_ERRORPGM(MSG_ERR_NO_LINENUMBER_WITH_CHECKSUM);
          SERIAL_ERRORLN(gcode_LastN);
          serial_count = 0;
          return;
        }
      }
      if((strchr(cmdbuffer[bufindw], 'G') != NULL)){
        strchr_pointer = strchr(cmdbuffer[bufindw], 'G');
        switch(strtol(strchr_pointer + 1, NULL, 10)){
        case 0:
        case 1:
        case 2:
        case 3:
          if (Stopped == true) {
            SERIAL_ERRORLNPGM(MSG_ERR_STOPPED);
            LCD_MESSAGEPGM(MSG_STOPPED);
          }
          break;
        default:
          break;
        }

      }

      //If command was e-stop process now
      if(strcmp(cmdbuffer[bufindw], "M112") == 0)
        kill();

      bufindw = (bufindw + 1)%BUFSIZE;
      buflen += 1;

      serial_count = 0; //clear buffer
    }
    else if(serial_char == '\\') {  //Handle escapes
       
        if(MYSERIAL.available() > 0  && buflen < BUFSIZE) {
            // if we have one more character, copy it over
            serial_char = MYSERIAL.read();
            cmdbuffer[bufindw][serial_count++] = serial_char;
        }

        //otherwise do nothing        
    }
    else { // its not a newline, carriage return or escape char
        if(serial_char == ';') comment_mode = true;
        if(!comment_mode) cmdbuffer[bufindw][serial_count++] = serial_char;
    }
  }
  #ifdef SDSUPPORT
  if(!card.sdprinting || serial_count!=0){
    return;
  }

  //'#' stops reading from SD to the buffer prematurely, so procedural macro calls are possible
  // if it occurs, stop_buffering is triggered and the buffer is ran dry.
  // this character _can_ occur in serial com, due to checksums. however, no checksums are used in SD printing

  static bool stop_buffering=false;
  if(buflen==0) stop_buffering=false;

  while( !card.eof()  && buflen < BUFSIZE && !stop_buffering) {
    int16_t n=card.get();
    serial_char = (char)n;
    if(serial_char == '\n' ||
       serial_char == '\r' ||
       (serial_char == '#' && comment_mode == false) ||
       (serial_char == ':' && comment_mode == false) ||
       serial_count >= (MAX_CMD_SIZE - 1)||n==-1)
    {
      if(card.eof()){
        SERIAL_PROTOCOLLNPGM(MSG_FILE_PRINTED);
        stoptime=millis();
        char time[30];
        unsigned long t=(stoptime-starttime)/1000;
        int hours, minutes;
        minutes=(t/60)%60;
        hours=t/60/60;
        sprintf_P(time, PSTR("%i "MSG_END_HOUR" %i "MSG_END_MINUTE),hours, minutes);
        SERIAL_ECHO_START;
        SERIAL_ECHOLN(time);
        lcd_setstatus(time, true);
        card.printingHasFinished();
        card.checkautostart(true);

      }
      if(serial_char=='#')
        stop_buffering=true;

      if(!serial_count)
      {
        comment_mode = false; //for new command
        return; //if empty line
      }
      cmdbuffer[bufindw][serial_count] = 0; //terminate string
//      if(!comment_mode){
        fromsd[bufindw] = true;
        buflen += 1;
        bufindw = (bufindw + 1)%BUFSIZE;
//      }
      comment_mode = false; //for new command
      serial_count = 0; //clear buffer
    }
    else
    {
      if(serial_char == ';') comment_mode = true;
      if(!comment_mode) cmdbuffer[bufindw][serial_count++] = serial_char;
    }
  }

  #endif //SDSUPPORT

}

float code_value() {
  float ret;
  char *e = strchr(strchr_pointer, 'E');
  if (e) {
    *e = 0;
    ret = strtod(strchr_pointer+1, NULL);
    *e = 'E';
  }
  else
    ret = strtod(strchr_pointer+1, NULL);
  return ret;
}

long code_value_long() { return (strtol(strchr_pointer + 1, NULL, 10)); }

bool code_seen(char code) {
  strchr_pointer = strchr(cmdbuffer[bufindr], code);
  return (strchr_pointer != NULL);  //Return True if a character was found
}

#define DEFINE_PGM_READ_ANY(type, reader)       \
    static inline type pgm_read_any(const type *p)  \
    { return pgm_read_##reader##_near(p); }

DEFINE_PGM_READ_ANY(float,       float);
DEFINE_PGM_READ_ANY(signed char, byte);

#define XYZ_CONSTS_FROM_CONFIG(type, array, CONFIG) \
static const PROGMEM type array##_P[3] =        \
    { X_##CONFIG, Y_##CONFIG, Z_##CONFIG };     \
static inline type array(int axis)          \
    { return pgm_read_any(&array##_P[axis]); }

XYZ_CONSTS_FROM_CONFIG(float, base_min_pos,    MIN_POS);
XYZ_CONSTS_FROM_CONFIG(float, base_max_pos,    MAX_POS);
XYZ_CONSTS_FROM_CONFIG(float, base_home_pos,   HOME_POS);
XYZ_CONSTS_FROM_CONFIG(float, max_length,      MAX_LENGTH);
XYZ_CONSTS_FROM_CONFIG(float, home_bump_mm, HOME_BUMP_MM);
XYZ_CONSTS_FROM_CONFIG(signed char, home_dir,  HOME_DIR);

#ifdef DUAL_X_CARRIAGE

  #define DXC_FULL_CONTROL_MODE 0
  #define DXC_AUTO_PARK_MODE    1
  #define DXC_DUPLICATION_MODE  2

  static int dual_x_carriage_mode = DEFAULT_DUAL_X_CARRIAGE_MODE;

  static float x_home_pos(int extruder) {
    if (extruder == 0)
      return base_home_pos(X_AXIS) + home_offset[X_AXIS];
    else
      // In dual carriage mode the extruder offset provides an override of the
      // second X-carriage offset when homed - otherwise X2_HOME_POS is used.
      // This allow soft recalibration of the second extruder offset position without firmware reflash
      // (through the M218 command).
      return (extruder_offset[X_AXIS][1] > 0) ? extruder_offset[X_AXIS][1] : X2_HOME_POS;
  }

  static int x_home_dir(int extruder) {
    return (extruder == 0) ? X_HOME_DIR : X2_HOME_DIR;
  }

  static float inactive_extruder_x_pos = X2_MAX_POS; // used in mode 0 & 1
  static bool active_extruder_parked = false; // used in mode 1 & 2
  static float raised_parked_position[NUM_AXIS]; // used in mode 1
  static unsigned long delayed_move_time = 0; // used in mode 1
  static float duplicate_extruder_x_offset = DEFAULT_DUPLICATION_X_OFFSET; // used in mode 2
  static float duplicate_extruder_temp_offset = 0; // used in mode 2
  bool extruder_duplication_enabled = false; // used in mode 2

#endif //DUAL_X_CARRIAGE

static void axis_is_at_home(int axis) {

  #ifdef DUAL_X_CARRIAGE
    if (axis == X_AXIS) {
      if (active_extruder != 0) {
        current_position[X_AXIS] = x_home_pos(active_extruder);
                 min_pos[X_AXIS] = X2_MIN_POS;
                 max_pos[X_AXIS] = max(extruder_offset[X_AXIS][1], X2_MAX_POS);
        return;
      }
      else if (dual_x_carriage_mode == DXC_DUPLICATION_MODE) {
        float xoff = home_offset[X_AXIS];
        current_position[X_AXIS] = base_home_pos(X_AXIS) + xoff;
                 min_pos[X_AXIS] = base_min_pos(X_AXIS) + xoff;
                 max_pos[X_AXIS] = min(base_max_pos(X_AXIS) + xoff, max(extruder_offset[X_AXIS][1], X2_MAX_POS) - duplicate_extruder_x_offset);
        return;
      }
    }
  #endif

  #ifdef SCARA
    float homeposition[3];
   
    if (axis < 2) {

      for (int i = 0; i < 3; i++) homeposition[i] = base_home_pos(i);

      // SERIAL_ECHOPGM("homeposition[x]= "); SERIAL_ECHO(homeposition[0]);
      // SERIAL_ECHOPGM("homeposition[y]= "); SERIAL_ECHOLN(homeposition[1]);
      // Works out real Homeposition angles using inverse kinematics, 
      // and calculates homing offset using forward kinematics
      calculate_delta(homeposition);
     
      // SERIAL_ECHOPGM("base Theta= "); SERIAL_ECHO(delta[X_AXIS]);
      // SERIAL_ECHOPGM(" base Psi+Theta="); SERIAL_ECHOLN(delta[Y_AXIS]);
     
      for (int i = 0; i < 2; i++) delta[i] -= home_offset[i];
     
      // SERIAL_ECHOPGM("addhome X="); SERIAL_ECHO(home_offset[X_AXIS]);
      // SERIAL_ECHOPGM(" addhome Y="); SERIAL_ECHO(home_offset[Y_AXIS]);
      // SERIAL_ECHOPGM(" addhome Theta="); SERIAL_ECHO(delta[X_AXIS]);
      // SERIAL_ECHOPGM(" addhome Psi+Theta="); SERIAL_ECHOLN(delta[Y_AXIS]);
      
      calculate_SCARA_forward_Transform(delta);
     
      // SERIAL_ECHOPGM("Delta X="); SERIAL_ECHO(delta[X_AXIS]);
      // SERIAL_ECHOPGM(" Delta Y="); SERIAL_ECHOLN(delta[Y_AXIS]);
     
      current_position[axis] = delta[axis];
    
      // SCARA home positions are based on configuration since the actual limits are determined by the 
      // inverse kinematic transform.
      min_pos[axis] = base_min_pos(axis); // + (delta[axis] - base_home_pos(axis));
      max_pos[axis] = base_max_pos(axis); // + (delta[axis] - base_home_pos(axis));
    } 
    else {
      current_position[axis] = base_home_pos(axis) + home_offset[axis];
      min_pos[axis] = base_min_pos(axis) + home_offset[axis];
      max_pos[axis] = base_max_pos(axis) + home_offset[axis];
    }
  #else
    current_position[axis] = base_home_pos(axis) + home_offset[axis];
    min_pos[axis] = base_min_pos(axis) + home_offset[axis];
    max_pos[axis] = base_max_pos(axis) + home_offset[axis];
  #endif
}

inline void refresh_cmd_timeout() { previous_millis_cmd = millis(); }

/**
 * Some planner shorthand inline functions
 */
inline void line_to_current_position() {
  plan_buffer_line(current_position[X_AXIS], current_position[Y_AXIS], current_position[Z_AXIS], current_position[E_AXIS], feedrate/60, active_extruder);
}
inline void line_to_z(float zPosition) {
  plan_buffer_line(current_position[X_AXIS], current_position[Y_AXIS], zPosition, current_position[E_AXIS], feedrate/60, active_extruder);
}
inline void line_to_destination() {
  plan_buffer_line(destination[X_AXIS], destination[Y_AXIS], destination[Z_AXIS], destination[E_AXIS], feedrate/60, active_extruder);
}
inline void sync_plan_position() {
  plan_set_position(current_position[X_AXIS], current_position[Y_AXIS], current_position[Z_AXIS], current_position[E_AXIS]);
}
#if defined(DELTA) || defined(SCARA)
  inline void sync_plan_position_delta() {
    calculate_delta(current_position);
    plan_set_position(delta[X_AXIS], delta[Y_AXIS], delta[Z_AXIS], current_position[E_AXIS]);
  }
#endif

#ifdef ENABLE_AUTO_BED_LEVELING

  #ifdef DELTA
    /**
     * Calculate delta, start a line, and set current_position to destination
     */
    void prepare_move_raw() {
      refresh_cmd_timeout();
      calculate_delta(destination);
      plan_buffer_line(delta[X_AXIS], delta[Y_AXIS], delta[Z_AXIS], destination[E_AXIS], (feedrate/60)*(feedmultiply/100.0), active_extruder);
      for (int i = 0; i < NUM_AXIS; i++) current_position[i] = destination[i];
    }
  #endif

  #ifdef AUTO_BED_LEVELING_GRID

    #ifndef DELTA

      static void set_bed_level_equation_lsq(double *plane_equation_coefficients) {
        vector_3 planeNormal = vector_3(-plane_equation_coefficients[0], -plane_equation_coefficients[1], 1);
        planeNormal.debug("planeNormal");
        plan_bed_level_matrix = matrix_3x3::create_look_at(planeNormal);
        //bedLevel.debug("bedLevel");

        //plan_bed_level_matrix.debug("bed level before");
        //vector_3 uncorrected_position = plan_get_position_mm();
        //uncorrected_position.debug("position before");

        vector_3 corrected_position = plan_get_position();
        //corrected_position.debug("position after");
        current_position[X_AXIS] = corrected_position.x;
        current_position[Y_AXIS] = corrected_position.y;
        current_position[Z_AXIS] = corrected_position.z;

        sync_plan_position();
      }

    #endif // !DELTA

  #else // !AUTO_BED_LEVELING_GRID

    static void set_bed_level_equation_3pts(float z_at_pt_1, float z_at_pt_2, float z_at_pt_3) {

      plan_bed_level_matrix.set_to_identity();

      vector_3 pt1 = vector_3(ABL_PROBE_PT_1_X, ABL_PROBE_PT_1_Y, z_at_pt_1);
      vector_3 pt2 = vector_3(ABL_PROBE_PT_2_X, ABL_PROBE_PT_2_Y, z_at_pt_2);
      vector_3 pt3 = vector_3(ABL_PROBE_PT_3_X, ABL_PROBE_PT_3_Y, z_at_pt_3);
      vector_3 planeNormal = vector_3::cross(pt1 - pt2, pt3 - pt2).get_normal();

      if (planeNormal.z < 0) {
        planeNormal.x = -planeNormal.x;
        planeNormal.y = -planeNormal.y;
        planeNormal.z = -planeNormal.z;
      }

      plan_bed_level_matrix = matrix_3x3::create_look_at(planeNormal);

      vector_3 corrected_position = plan_get_position();
      current_position[X_AXIS] = corrected_position.x;
      current_position[Y_AXIS] = corrected_position.y;
      current_position[Z_AXIS] = corrected_position.z;

      sync_plan_position();
    }

  #endif // !AUTO_BED_LEVELING_GRID

  static void run_z_probe() {

    #ifdef DELTA
    
      float start_z = current_position[Z_AXIS];
      long start_steps = st_get_position(Z_AXIS);
    
      // move down slowly until you find the bed
      feedrate = homing_feedrate[Z_AXIS] / 4;
      destination[Z_AXIS] = -10;
      prepare_move_raw();
      st_synchronize();
      endstops_hit_on_purpose(); // clear endstop hit flags
      
      // we have to let the planner know where we are right now as it is not where we said to go.
      long stop_steps = st_get_position(Z_AXIS);
      float mm = start_z - float(start_steps - stop_steps) / axis_steps_per_unit[Z_AXIS];
      current_position[Z_AXIS] = mm;
      sync_plan_position_delta();
      
    #else // !DELTA

      plan_bed_level_matrix.set_to_identity();
      feedrate = homing_feedrate[Z_AXIS];

      // move down until you find the bed
      float zPosition = -10;
      line_to_z(zPosition);
      st_synchronize();

      // we have to let the planner know where we are right now as it is not where we said to go.
      zPosition = st_get_position_mm(Z_AXIS);
      plan_set_position(current_position[X_AXIS], current_position[Y_AXIS], zPosition, current_position[E_AXIS]);

      // move up the retract distance
      zPosition += home_bump_mm(Z_AXIS);
      line_to_z(zPosition);
      st_synchronize();
      endstops_hit_on_purpose(); // clear endstop hit flags

      // move back down slowly to find bed
      if (homing_bump_divisor[Z_AXIS] >= 1)
        feedrate = homing_feedrate[Z_AXIS] / homing_bump_divisor[Z_AXIS];
      else {
        feedrate = homing_feedrate[Z_AXIS] / 10;
        SERIAL_ECHOLN("Warning: The Homing Bump Feedrate Divisor cannot be less than 1");
      }

      zPosition -= home_bump_mm(Z_AXIS) * 2;
      line_to_z(zPosition);
      st_synchronize();
      endstops_hit_on_purpose(); // clear endstop hit flags

      current_position[Z_AXIS] = st_get_position_mm(Z_AXIS);
      // make sure the planner knows where we are as it may be a bit different than we last said to move to
      sync_plan_position();
      
    #endif // !DELTA
  }

  /**
   * 
   */
  static void do_blocking_move_to(float x, float y, float z) {
    float oldFeedRate = feedrate;

    #ifdef DELTA

      feedrate = XY_TRAVEL_SPEED;
      
      destination[X_AXIS] = x;
      destination[Y_AXIS] = y;
      destination[Z_AXIS] = z;
      prepare_move_raw();
      st_synchronize();

    #else

      feedrate = homing_feedrate[Z_AXIS];

      current_position[Z_AXIS] = z;
      line_to_current_position();
      st_synchronize();

      feedrate = xy_travel_speed;

      current_position[X_AXIS] = x;
      current_position[Y_AXIS] = y;
      line_to_current_position();
      st_synchronize();

    #endif

    feedrate = oldFeedRate;
  }

  static void setup_for_endstop_move() {
    saved_feedrate = feedrate;
    saved_feedmultiply = feedmultiply;
    feedmultiply = 100;
    refresh_cmd_timeout();
    enable_endstops(true);
  }

  static void clean_up_after_endstop_move() {
    #ifdef ENDSTOPS_ONLY_FOR_HOMING
      enable_endstops(false);
    #endif
    feedrate = saved_feedrate;
    feedmultiply = saved_feedmultiply;
    refresh_cmd_timeout();
  }

  static void deploy_z_probe() {

    #ifdef SERVO_ENDSTOPS

      // Engage Z Servo endstop if enabled
      if (servo_endstops[Z_AXIS] >= 0) {
        #if SERVO_LEVELING
          servos[servo_endstops[Z_AXIS]].attach(0);
        #endif
        servos[servo_endstops[Z_AXIS]].write(servo_endstop_angles[Z_AXIS * 2]);
        #if SERVO_LEVELING
          delay(PROBE_SERVO_DEACTIVATION_DELAY);
          servos[servo_endstops[Z_AXIS]].detach();
        #endif
      }

    #elif defined(Z_PROBE_ALLEN_KEY)

      feedrate = homing_feedrate[X_AXIS];

      // Move to the start position to initiate deployment
      destination[X_AXIS] = Z_PROBE_ALLEN_KEY_DEPLOY_X;
      destination[Y_AXIS] = Z_PROBE_ALLEN_KEY_DEPLOY_Y;
      destination[Z_AXIS] = Z_PROBE_ALLEN_KEY_DEPLOY_Z;
      prepare_move_raw();

      // Home X to touch the belt
      feedrate = homing_feedrate[X_AXIS]/10;
      destination[X_AXIS] = 0;
      prepare_move_raw();
      
      // Home Y for safety
      feedrate = homing_feedrate[X_AXIS]/2;
      destination[Y_AXIS] = 0;
      prepare_move_raw();
      
      st_synchronize();

    #ifdef Z_PROBE_ENDSTOP
      bool z_probe_endstop = (READ(Z_PROBE_PIN) != Z_PROBE_ENDSTOP_INVERTING);
      if (z_probe_endstop)
    #else
      bool z_min_endstop = (READ(Z_MIN_PIN) != Z_MIN_ENDSTOP_INVERTING);
      if (z_min_endstop)
    #endif
      {
        if (!Stopped) {
          SERIAL_ERROR_START;
          SERIAL_ERRORLNPGM("Z-Probe failed to engage!");
          LCD_ALERTMESSAGEPGM("Err: ZPROBE");
        }
        Stop();
      }

    #endif // Z_PROBE_ALLEN_KEY

  }

  static void stow_z_probe() {

    #ifdef SERVO_ENDSTOPS

      // Retract Z Servo endstop if enabled
      if (servo_endstops[Z_AXIS] >= 0) {

        #if Z_RAISE_AFTER_PROBING > 0
          do_blocking_move_to(current_position[X_AXIS], current_position[Y_AXIS], current_position[Z_AXIS] + Z_RAISE_AFTER_PROBING);
          st_synchronize();
        #endif

        #if SERVO_LEVELING
          servos[servo_endstops[Z_AXIS]].attach(0);
        #endif

        servos[servo_endstops[Z_AXIS]].write(servo_endstop_angles[Z_AXIS * 2 + 1]);

        #if SERVO_LEVELING
          delay(PROBE_SERVO_DEACTIVATION_DELAY);
          servos[servo_endstops[Z_AXIS]].detach();
        #endif
      }

    #elif defined(Z_PROBE_ALLEN_KEY)

      // Move up for safety
      feedrate = homing_feedrate[X_AXIS];
      destination[Z_AXIS] = current_position[Z_AXIS] + Z_RAISE_AFTER_PROBING;
      prepare_move_raw();

      // Move to the start position to initiate retraction
      destination[X_AXIS] = Z_PROBE_ALLEN_KEY_STOW_X;
      destination[Y_AXIS] = Z_PROBE_ALLEN_KEY_STOW_Y;
      destination[Z_AXIS] = Z_PROBE_ALLEN_KEY_STOW_Z;
      prepare_move_raw();

      // Move the nozzle down to push the probe into retracted position
      feedrate = homing_feedrate[Z_AXIS]/10;
      destination[Z_AXIS] = current_position[Z_AXIS] - Z_PROBE_ALLEN_KEY_STOW_DEPTH;
      prepare_move_raw();
      
      // Move up for safety
      feedrate = homing_feedrate[Z_AXIS]/2;
      destination[Z_AXIS] = current_position[Z_AXIS] + Z_PROBE_ALLEN_KEY_STOW_DEPTH * 2;
      prepare_move_raw();
      
      // Home XY for safety
      feedrate = homing_feedrate[X_AXIS]/2;
      destination[X_AXIS] = 0;
      destination[Y_AXIS] = 0;
      prepare_move_raw();
      
      st_synchronize();

    #ifdef Z_PROBE_ENDSTOP
      bool z_probe_endstop = (READ(Z_PROBE_PIN) != Z_PROBE_ENDSTOP_INVERTING);
      if (!z_probe_endstop)
    #else
      bool z_min_endstop = (READ(Z_MIN_PIN) != Z_MIN_ENDSTOP_INVERTING);
      if (!z_min_endstop)
    #endif
      {
        if (!Stopped) {
          SERIAL_ERROR_START;
          SERIAL_ERRORLNPGM("Z-Probe failed to retract!");
          LCD_ALERTMESSAGEPGM("Err: ZPROBE");
        }
        Stop();
      }

    #endif

  }

  enum ProbeAction {
    ProbeStay             = 0,
    ProbeEngage           = BIT(0),
    ProbeRetract          = BIT(1),
    ProbeEngageAndRetract = (ProbeEngage | ProbeRetract)
  };

  // Probe bed height at position (x,y), returns the measured z value
  static float probe_pt(float x, float y, float z_before, ProbeAction retract_action=ProbeEngageAndRetract, int verbose_level=1) {
    // move to right place
    do_blocking_move_to(current_position[X_AXIS], current_position[Y_AXIS], z_before);
    do_blocking_move_to(x - X_PROBE_OFFSET_FROM_EXTRUDER, y - Y_PROBE_OFFSET_FROM_EXTRUDER, current_position[Z_AXIS]);

    #if !defined(Z_PROBE_SLED) && !defined(Z_PROBE_ALLEN_KEY)
      if (retract_action & ProbeEngage) deploy_z_probe();
    #endif

    run_z_probe();
    float measured_z = current_position[Z_AXIS];

    #if Z_RAISE_BETWEEN_PROBINGS > 0
      if (retract_action == ProbeStay) {
        do_blocking_move_to(current_position[X_AXIS], current_position[Y_AXIS], current_position[Z_AXIS] + Z_RAISE_BETWEEN_PROBINGS);
        st_synchronize();
      }
    #endif

    #if !defined(Z_PROBE_SLED) && !defined(Z_PROBE_ALLEN_KEY)
      if (retract_action & ProbeRetract) stow_z_probe();
    #endif

    if (verbose_level > 2) {
      SERIAL_PROTOCOLPGM(MSG_BED);
      SERIAL_PROTOCOLPGM(" X: ");
      SERIAL_PROTOCOL_F(x, 3);
      SERIAL_PROTOCOLPGM(" Y: ");
      SERIAL_PROTOCOL_F(y, 3);
      SERIAL_PROTOCOLPGM(" Z: ");
      SERIAL_PROTOCOL_F(measured_z, 3);
      SERIAL_EOL;
    }
    return measured_z;
  }

  #ifdef DELTA

    /**
     * All DELTA leveling in the Marlin uses NONLINEAR_BED_LEVELING
     */

    static void extrapolate_one_point(int x, int y, int xdir, int ydir) {
      if (bed_level[x][y] != 0.0) {
        return;  // Don't overwrite good values.
      }
      float a = 2*bed_level[x+xdir][y] - bed_level[x+xdir*2][y];  // Left to right.
      float b = 2*bed_level[x][y+ydir] - bed_level[x][y+ydir*2];  // Front to back.
      float c = 2*bed_level[x+xdir][y+ydir] - bed_level[x+xdir*2][y+ydir*2];  // Diagonal.
      float median = c;  // Median is robust (ignores outliers).
      if (a < b) {
        if (b < c) median = b;
        if (c < a) median = a;
      } else {  // b <= a
        if (c < b) median = b;
        if (a < c) median = a;
      }
      bed_level[x][y] = median;
    }

    // Fill in the unprobed points (corners of circular print surface)
    // using linear extrapolation, away from the center.
    static void extrapolate_unprobed_bed_level() {
      int half = (AUTO_BED_LEVELING_GRID_POINTS-1)/2;
      for (int y = 0; y <= half; y++) {
        for (int x = 0; x <= half; x++) {
          if (x + y < 3) continue;
          extrapolate_one_point(half-x, half-y, x>1?+1:0, y>1?+1:0);
          extrapolate_one_point(half+x, half-y, x>1?-1:0, y>1?+1:0);
          extrapolate_one_point(half-x, half+y, x>1?+1:0, y>1?-1:0);
          extrapolate_one_point(half+x, half+y, x>1?-1:0, y>1?-1:0);
        }
      }
    }

    // Print calibration results for plotting or manual frame adjustment.
    static void print_bed_level() {
      for (int y = 0; y < AUTO_BED_LEVELING_GRID_POINTS; y++) {
        for (int x = 0; x < AUTO_BED_LEVELING_GRID_POINTS; x++) {
          SERIAL_PROTOCOL_F(bed_level[x][y], 2);
          SERIAL_PROTOCOLPGM(" ");
        }
        SERIAL_ECHOLN("");
      }
    }

    // Reset calibration results to zero.
    void reset_bed_level() {
      for (int y = 0; y < AUTO_BED_LEVELING_GRID_POINTS; y++) {
        for (int x = 0; x < AUTO_BED_LEVELING_GRID_POINTS; x++) {
          bed_level[x][y] = 0.0;
        }
      }
    }

  #endif // DELTA

#endif // ENABLE_AUTO_BED_LEVELING

/**
 * Home an individual axis
 */

#define HOMEAXIS(LETTER) homeaxis(LETTER##_AXIS)

static void homeaxis(int axis) {
  #define HOMEAXIS_DO(LETTER) \
    ((LETTER##_MIN_PIN > -1 && LETTER##_HOME_DIR==-1) || (LETTER##_MAX_PIN > -1 && LETTER##_HOME_DIR==1))

  if (axis == X_AXIS ? HOMEAXIS_DO(X) : axis == Y_AXIS ? HOMEAXIS_DO(Y) : axis == Z_AXIS ? HOMEAXIS_DO(Z) : 0) {

    int axis_home_dir;

    #ifdef DUAL_X_CARRIAGE
      if (axis == X_AXIS) axis_home_dir = x_home_dir(active_extruder);
    #else
      axis_home_dir = home_dir(axis);
    #endif

    // Set the axis position as setup for the move
    current_position[axis] = 0;
    sync_plan_position();

    // Engage Servo endstop if enabled
    #if defined(SERVO_ENDSTOPS) && !defined(Z_PROBE_SLED)

      #if SERVO_LEVELING
        if (axis == Z_AXIS) deploy_z_probe(); else
      #endif
        {
          if (servo_endstops[axis] > -1)
            servos[servo_endstops[axis]].write(servo_endstop_angles[axis * 2]);
        }

    #endif // SERVO_ENDSTOPS && !Z_PROBE_SLED

    #ifdef Z_DUAL_ENDSTOPS
      if (axis == Z_AXIS) In_Homing_Process(true);
    #endif

    // Move towards the endstop until an endstop is triggered
    destination[axis] = 1.5 * max_length(axis) * axis_home_dir;
    feedrate = homing_feedrate[axis];
    line_to_destination();
    st_synchronize();

    // Set the axis position as setup for the move
    current_position[axis] = 0;
    sync_plan_position();

    // Move away from the endstop by the axis HOME_BUMP_MM
    destination[axis] = -home_bump_mm(axis) * axis_home_dir;
    line_to_destination();
    st_synchronize();

    // Slow down the feedrate for the next move
    if (homing_bump_divisor[axis] >= 1)
      feedrate = homing_feedrate[axis] / homing_bump_divisor[axis];
    else {
      feedrate = homing_feedrate[axis] / 10;
      SERIAL_ECHOLNPGM("Warning: The Homing Bump Feedrate Divisor cannot be less than 1");
    }

    // Move slowly towards the endstop until triggered
    destination[axis] = 2 * home_bump_mm(axis) * axis_home_dir;
    line_to_destination();
    st_synchronize();

    #ifdef Z_DUAL_ENDSTOPS
      if (axis == Z_AXIS) {
        float adj = fabs(z_endstop_adj);
        bool lockZ1;
        if (axis_home_dir > 0) {
          adj = -adj;
          lockZ1 = (z_endstop_adj > 0);
        }
        else
          lockZ1 = (z_endstop_adj < 0);

        if (lockZ1) Lock_z_motor(true); else Lock_z2_motor(true);
        sync_plan_position();

        // Move to the adjusted endstop height
        feedrate = homing_feedrate[axis];
        destination[Z_AXIS] = adj;
        line_to_destination();
        st_synchronize();

        if (lockZ1) Lock_z_motor(false); else Lock_z2_motor(false);
        In_Homing_Process(false);
      } // Z_AXIS
    #endif

    #ifdef DELTA
      // retrace by the amount specified in endstop_adj
      if (endstop_adj[axis] * axis_home_dir < 0) {
        sync_plan_position();
        destination[axis] = endstop_adj[axis];
        line_to_destination();
        st_synchronize();
      }
    #endif

    // Set the axis position to its home position (plus home offsets)
    axis_is_at_home(axis);

    destination[axis] = current_position[axis];
    feedrate = 0.0;
    endstops_hit_on_purpose(); // clear endstop hit flags
    axis_known_position[axis] = true;

    // Retract Servo endstop if enabled
    #ifdef SERVO_ENDSTOPS
      if (servo_endstops[axis] > -1)
        servos[servo_endstops[axis]].write(servo_endstop_angles[axis * 2 + 1]);
    #endif

    #if SERVO_LEVELING && !defined(Z_PROBE_SLED)
      if (axis == Z_AXIS) stow_z_probe();
    #endif

  }
}

#ifdef FWRETRACT

  void retract(bool retracting, bool swapretract = false) {

    if (retracting == retracted[active_extruder]) return;

    float oldFeedrate = feedrate;

    for (int i = 0; i < NUM_AXIS; i++) destination[i] = current_position[i];

    if (retracting) {

      feedrate = retract_feedrate * 60;
      current_position[E_AXIS] += (swapretract ? retract_length_swap : retract_length) / volumetric_multiplier[active_extruder];
      plan_set_e_position(current_position[E_AXIS]);
      prepare_move();

      if (retract_zlift > 0.01) {
        current_position[Z_AXIS] -= retract_zlift;
        #ifdef DELTA
          sync_plan_position_delta();
        #else
          sync_plan_position();
        #endif
        prepare_move();
      }
    }
    else {

      if (retract_zlift > 0.01) {
        current_position[Z_AXIS] += retract_zlift;
        #ifdef DELTA
          sync_plan_position_delta();
        #else
          sync_plan_position();
        #endif
        //prepare_move();
      }

      feedrate = retract_recover_feedrate * 60;
      float move_e = swapretract ? retract_length_swap + retract_recover_length_swap : retract_length + retract_recover_length;
      current_position[E_AXIS] -= move_e / volumetric_multiplier[active_extruder];
      plan_set_e_position(current_position[E_AXIS]);
      prepare_move();
    }

    feedrate = oldFeedrate;
    retracted[active_extruder] = retract;

  } // retract()

#endif // FWRETRACT

#ifdef Z_PROBE_SLED

  #ifndef SLED_DOCKING_OFFSET
    #define SLED_DOCKING_OFFSET 0
  #endif

  //
  // Method to dock/undock a sled designed by Charles Bell.
  //
  // dock[in]     If true, move to MAX_X and engage the electromagnet
  // offset[in]   The additional distance to move to adjust docking location
  //
  static void dock_sled(bool dock, int offset=0) {
    if (!axis_known_position[X_AXIS] || !axis_known_position[Y_AXIS]) {
      LCD_MESSAGEPGM(MSG_POSITION_UNKNOWN);
      SERIAL_ECHO_START;
      SERIAL_ECHOLNPGM(MSG_POSITION_UNKNOWN);
      return;
    }

    if (dock) {
      do_blocking_move_to(X_MAX_POS + SLED_DOCKING_OFFSET + offset, current_position[Y_AXIS], current_position[Z_AXIS]);
      digitalWrite(SERVO0_PIN, LOW); // turn off magnet
    } else {
      float z_loc = current_position[Z_AXIS];
      if (z_loc < Z_RAISE_BEFORE_PROBING + 5) z_loc = Z_RAISE_BEFORE_PROBING;
      do_blocking_move_to(X_MAX_POS + SLED_DOCKING_OFFSET + offset, Y_PROBE_OFFSET_FROM_EXTRUDER, z_loc);
      digitalWrite(SERVO0_PIN, HIGH); // turn on magnet
    }
  }

#endif // Z_PROBE_SLED

/**
 *
 * G-Code Handler functions
 *
 */

/**
 * G0, G1: Coordinated movement of X Y Z E axes
 */
inline void gcode_G0_G1() {
  if (!Stopped) {
    get_coordinates(); // For X Y Z E F
    #ifdef FWRETRACT
      if (autoretract_enabled)
      if (!(code_seen('X') || code_seen('Y') || code_seen('Z')) && code_seen('E')) {
        float echange = destination[E_AXIS] - current_position[E_AXIS];
        // Is this move an attempt to retract or recover?
        if ((echange < -MIN_RETRACT && !retracted[active_extruder]) || (echange > MIN_RETRACT && retracted[active_extruder])) {
          current_position[E_AXIS] = destination[E_AXIS]; // hide the slicer-generated retract/recover from calculations
          plan_set_e_position(current_position[E_AXIS]);  // AND from the planner
          retract(!retracted[active_extruder]);
          return;
        }
      }
    #endif //FWRETRACT
    prepare_move();
    //ClearToSend();
  }
}

/**
 * G2: Clockwise Arc
 * G3: Counterclockwise Arc
 */
inline void gcode_G2_G3(bool clockwise) {
  if (!Stopped) {
    get_arc_coordinates();
    prepare_arc_move(clockwise);
  }
}

/**
 * G4: Dwell S<seconds> or P<milliseconds>
 */
inline void gcode_G4() {
  unsigned long codenum=0;

  LCD_MESSAGEPGM(MSG_DWELL);

  if (code_seen('P')) codenum = code_value_long(); // milliseconds to wait
  if (code_seen('S')) codenum = code_value_long() * 1000; // seconds to wait

  st_synchronize();
  refresh_cmd_timeout();
  codenum += previous_millis_cmd;  // keep track of when we started waiting
  while (millis() < codenum) {
    manage_heater();
    manage_inactivity();
    lcd_update();
  }
}

#ifdef FWRETRACT

  /**
   * G10 - Retract filament according to settings of M207
   * G11 - Recover filament according to settings of M208
   */
  inline void gcode_G10_G11(bool doRetract=false) {
    #if EXTRUDERS > 1
      if (doRetract) {
        retracted_swap[active_extruder] = (code_seen('S') && code_value_long() == 1); // checks for swap retract argument
      }
    #endif
    retract(doRetract
     #if EXTRUDERS > 1
      , retracted_swap[active_extruder]
     #endif
    );
  }

#endif //FWRETRACT

/**
 * G28: Home all axes according to settings
 *
 * Parameters
 *
 *  None  Home to all axes with no parameters.
 *        With QUICK_HOME enabled XY will home together, then Z.
 *
 * Cartesian parameters
 *
 *  X   Home to the X endstop
 *  Y   Home to the Y endstop
 *  Z   Home to the Z endstop
 *
 * If numbers are included with XYZ set the position as with G92
 * Currently adds the home_offset, which may be wrong and removed soon.
 *
 *  Xn  Home X, setting X to n + home_offset[X_AXIS]
 *  Yn  Home Y, setting Y to n + home_offset[Y_AXIS]
 *  Zn  Home Z, setting Z to n + home_offset[Z_AXIS]
 */
inline void gcode_G28() {

  // For auto bed leveling, clear the level matrix
  #ifdef ENABLE_AUTO_BED_LEVELING
    plan_bed_level_matrix.set_to_identity();
    #ifdef DELTA
      reset_bed_level();
    #endif
  #endif

  // For manual bed leveling deactivate the matrix temporarily
  #ifdef MESH_BED_LEVELING
    uint8_t mbl_was_active = mbl.active;
    mbl.active = 0;
  #endif

  saved_feedrate = feedrate;
  saved_feedmultiply = feedmultiply;
  feedmultiply = 100;
  refresh_cmd_timeout();

  enable_endstops(true);

  for (int i = 0; i < NUM_AXIS; i++) destination[i] = current_position[i]; // includes E_AXIS

  feedrate = 0.0;

  #ifdef DELTA
    // A delta can only safely home all axis at the same time
    // all axis have to home at the same time

    // Pretend the current position is 0,0,0
    for (int i = X_AXIS; i <= Z_AXIS; i++) current_position[i] = 0;
    sync_plan_position();

    // Move all carriages up together until the first endstop is hit.
    for (int i = X_AXIS; i <= Z_AXIS; i++) destination[i] = 3 * Z_MAX_LENGTH;
    feedrate = 1.732 * homing_feedrate[X_AXIS];
    line_to_destination();
    st_synchronize();
    endstops_hit_on_purpose(); // clear endstop hit flags

    // Destination reached
    for (int i = X_AXIS; i <= Z_AXIS; i++) current_position[i] = destination[i];

    // take care of back off and rehome now we are all at the top
    HOMEAXIS(X);
    HOMEAXIS(Y);
    HOMEAXIS(Z);

    sync_plan_position_delta();

  #else // NOT DELTA

    bool  homeX = code_seen(axis_codes[X_AXIS]),
          homeY = code_seen(axis_codes[Y_AXIS]),
          homeZ = code_seen(axis_codes[Z_AXIS]);

    home_all_axis = !(homeX || homeY || homeZ) || (homeX && homeY && homeZ);

    #if Z_HOME_DIR > 0                      // If homing away from BED do Z first

      if (home_all_axis || homeZ) HOMEAXIS(Z);

    #elif !defined(Z_SAFE_HOMING) && defined(Z_RAISE_BEFORE_HOMING) && Z_RAISE_BEFORE_HOMING > 0

      // Raise Z before homing any other axes
      if (home_all_axis || homeZ) {
        destination[Z_AXIS] = -Z_RAISE_BEFORE_HOMING * home_dir(Z_AXIS);    // Set destination away from bed
        feedrate = max_feedrate[Z_AXIS] * 60;
        line_to_destination();
        st_synchronize();
      }

    #endif

    #ifdef QUICK_HOME

      if (home_all_axis || (homeX && homeY)) {  // First diagonal move

        current_position[X_AXIS] = current_position[Y_AXIS] = 0;

        #ifdef DUAL_X_CARRIAGE
          int x_axis_home_dir = x_home_dir(active_extruder);
          extruder_duplication_enabled = false;
        #else
          int x_axis_home_dir = home_dir(X_AXIS);
        #endif

        sync_plan_position();

        float mlx = max_length(X_AXIS), mly = max_length(Y_AXIS),
              mlratio = mlx>mly ? mly/mlx : mlx/mly;

        destination[X_AXIS] = 1.5 * mlx * x_axis_home_dir;
        destination[Y_AXIS] = 1.5 * mly * home_dir(Y_AXIS);
        feedrate = min(homing_feedrate[X_AXIS], homing_feedrate[Y_AXIS]) * sqrt(mlratio * mlratio + 1);
        line_to_destination();
        st_synchronize();

        axis_is_at_home(X_AXIS);
        axis_is_at_home(Y_AXIS);
        sync_plan_position();

        destination[X_AXIS] = current_position[X_AXIS];
        destination[Y_AXIS] = current_position[Y_AXIS];
        line_to_destination();
        feedrate = 0.0;
        st_synchronize();
        endstops_hit_on_purpose(); // clear endstop hit flags

        current_position[X_AXIS] = destination[X_AXIS];
        current_position[Y_AXIS] = destination[Y_AXIS];
        #ifndef SCARA
          current_position[Z_AXIS] = destination[Z_AXIS];
        #endif
      }

    #endif // QUICK_HOME

    // Home X
    if (home_all_axis || homeX) {
      #ifdef DUAL_X_CARRIAGE
        int tmp_extruder = active_extruder;
        extruder_duplication_enabled = false;
        active_extruder = !active_extruder;
        HOMEAXIS(X);
        inactive_extruder_x_pos = current_position[X_AXIS];
        active_extruder = tmp_extruder;
        HOMEAXIS(X);
        // reset state used by the different modes
        memcpy(raised_parked_position, current_position, sizeof(raised_parked_position));
        delayed_move_time = 0;
        active_extruder_parked = true;
      #else
        HOMEAXIS(X);
      #endif
    }

    // Home Y
    if (home_all_axis || homeY) HOMEAXIS(Y);

    // Set the X position, if included
    // Adds the home_offset as well, which may be wrong
    if (code_seen(axis_codes[X_AXIS])) {
      float v = code_value();
      if (v) current_position[X_AXIS] = v
        #ifndef SCARA
          + home_offset[X_AXIS]
        #endif
      ;
    }

    // Set the Y position, if included
    // Adds the home_offset as well, which may be wrong
    if (code_seen(axis_codes[Y_AXIS])) {
      float v = code_value();
      if (v) current_position[Y_AXIS] = v
        #ifndef SCARA
          + home_offset[Y_AXIS]
        #endif
      ;
    }

    // Home Z last if homing towards the bed
    #if Z_HOME_DIR < 0

      #ifndef Z_SAFE_HOMING

        if (home_all_axis || homeZ) HOMEAXIS(Z);

      #else // Z_SAFE_HOMING

        if (home_all_axis) {
          destination[X_AXIS] = round(Z_SAFE_HOMING_X_POINT - X_PROBE_OFFSET_FROM_EXTRUDER);
          destination[Y_AXIS] = round(Z_SAFE_HOMING_Y_POINT - Y_PROBE_OFFSET_FROM_EXTRUDER);
          destination[Z_AXIS] = -Z_RAISE_BEFORE_HOMING * home_dir(Z_AXIS);    // Set destination away from bed
          feedrate = XY_TRAVEL_SPEED;
          current_position[Z_AXIS] = 0;

          sync_plan_position();
          line_to_destination();
          st_synchronize();
          current_position[X_AXIS] = destination[X_AXIS];
          current_position[Y_AXIS] = destination[Y_AXIS];

          HOMEAXIS(Z);
        }

        // Let's see if X and Y are homed and probe is inside bed area.
        if (homeZ) {

          if (axis_known_position[X_AXIS] && axis_known_position[Y_AXIS]) {

            float cpx = current_position[X_AXIS], cpy = current_position[Y_AXIS];
            if (   cpx >= X_MIN_POS - X_PROBE_OFFSET_FROM_EXTRUDER
                && cpx <= X_MAX_POS - X_PROBE_OFFSET_FROM_EXTRUDER
                && cpy >= Y_MIN_POS - Y_PROBE_OFFSET_FROM_EXTRUDER
                && cpy <= Y_MAX_POS - Y_PROBE_OFFSET_FROM_EXTRUDER) {
              current_position[Z_AXIS] = 0;
              plan_set_position(cpx, cpy, 0, current_position[E_AXIS]);
              destination[Z_AXIS] = -Z_RAISE_BEFORE_HOMING * home_dir(Z_AXIS);    // Set destination away from bed
              feedrate = max_feedrate[Z_AXIS] * 60;  // max_feedrate is in mm/s. line_to_destination is feedrate/60.
              line_to_destination();
              st_synchronize();
              HOMEAXIS(Z);
            }
            else {
                LCD_MESSAGEPGM(MSG_ZPROBE_OUT);
                SERIAL_ECHO_START;
                SERIAL_ECHOLNPGM(MSG_ZPROBE_OUT);
            }
          }
          else {
            LCD_MESSAGEPGM(MSG_POSITION_UNKNOWN);
            SERIAL_ECHO_START;
            SERIAL_ECHOLNPGM(MSG_POSITION_UNKNOWN);
          }
        }

      #endif // Z_SAFE_HOMING

    #endif // Z_HOME_DIR < 0

    // Set the Z position, if included
    // Adds the home_offset as well, which may be wrong
    if (code_seen(axis_codes[Z_AXIS])) {
      float v = code_value();
      if (v) current_position[Z_AXIS] = v + home_offset[Z_AXIS];
    }

    #if defined(ENABLE_AUTO_BED_LEVELING) && (Z_HOME_DIR < 0)
      if (home_all_axis || homeZ) current_position[Z_AXIS] += zprobe_zoffset;  // Add Z_Probe offset (the distance is negative)
    #endif
    sync_plan_position();

  #endif // else DELTA

  #ifdef SCARA
    sync_plan_position_delta();
  #endif

  #ifdef ENDSTOPS_ONLY_FOR_HOMING
    enable_endstops(false);
  #endif

  // For manual leveling move back to 0,0
  #ifdef MESH_BED_LEVELING
    if (mbl_was_active) {
      current_position[X_AXIS] = mbl.get_x(0);
      current_position[Y_AXIS] = mbl.get_y(0);
      for (int i = 0; i < NUM_AXIS; i++) destination[i] = current_position[i];
      feedrate = homing_feedrate[X_AXIS];
      line_to_destination();
      st_synchronize();
      current_position[Z_AXIS] = MESH_HOME_SEARCH_Z;
      sync_plan_position();
      mbl.active = 1;
    }
  #endif

  feedrate = saved_feedrate;
  feedmultiply = saved_feedmultiply;
  refresh_cmd_timeout();
  endstops_hit_on_purpose(); // clear endstop hit flags
}

#ifdef MESH_BED_LEVELING

  enum MeshLevelingState { MeshReport, MeshStart, MeshNext };

  /**
   * G29: Mesh-based Z-Probe, probes a grid and produces a
   *      mesh to compensate for variable bed height
   *
   * Parameters With MESH_BED_LEVELING:
   *
   *  S0 Produce a mesh report
   *  S1 Start probing mesh points
   *  S2 Probe the next mesh point
   *
   */
  inline void gcode_G29() {

    static int probe_point = -1;
    MeshLevelingState state = code_seen('S') || code_seen('s') ? (MeshLevelingState)code_value_long() : MeshReport;
    if (state < 0 || state > 2) {
      SERIAL_PROTOCOLLNPGM("S out of range (0-2).");
      return;
    }

    switch(state) {
      case MeshReport:
        if (mbl.active) {
          SERIAL_PROTOCOLPGM("Num X,Y: ");
          SERIAL_PROTOCOL(MESH_NUM_X_POINTS);
          SERIAL_PROTOCOLPGM(",");
          SERIAL_PROTOCOL(MESH_NUM_Y_POINTS);
          SERIAL_PROTOCOLPGM("\nZ search height: ");
          SERIAL_PROTOCOL(MESH_HOME_SEARCH_Z);
          SERIAL_PROTOCOLLNPGM("\nMeasured points:");
          for (int y = 0; y < MESH_NUM_Y_POINTS; y++) {
            for (int x = 0; x < MESH_NUM_X_POINTS; x++) {
              SERIAL_PROTOCOLPGM("  ");
              SERIAL_PROTOCOL_F(mbl.z_values[y][x], 5);
            }
            SERIAL_EOL;
          }
        }
        else
          SERIAL_PROTOCOLLNPGM("Mesh bed leveling not active.");
        break;

      case MeshStart:
        mbl.reset();
        probe_point = 0;
        enquecommands_P(PSTR("G28\nG29 S2"));
        break;

      case MeshNext:
        if (probe_point < 0) {
          SERIAL_PROTOCOLLNPGM("Start mesh probing with \"G29 S1\" first.");
          return;
        }
        int ix, iy;
        if (probe_point == 0) {
          // Set Z to a positive value before recording the first Z.
          current_position[Z_AXIS] = MESH_HOME_SEARCH_Z;
          sync_plan_position();
        }
        else {
          // For others, save the Z of the previous point, then raise Z again.
          ix = (probe_point - 1) % MESH_NUM_X_POINTS;
          iy = (probe_point - 1) / MESH_NUM_X_POINTS;
          if (iy & 1) ix = (MESH_NUM_X_POINTS - 1) - ix; // zig-zag
          mbl.set_z(ix, iy, current_position[Z_AXIS]);
          current_position[Z_AXIS] = MESH_HOME_SEARCH_Z;
          plan_buffer_line(current_position[X_AXIS], current_position[Y_AXIS], current_position[Z_AXIS], current_position[E_AXIS], homing_feedrate[X_AXIS]/60, active_extruder);
          st_synchronize();
        }
        // Is there another point to sample? Move there.
        if (probe_point < MESH_NUM_X_POINTS * MESH_NUM_Y_POINTS) {
          ix = probe_point % MESH_NUM_X_POINTS;
          iy = probe_point / MESH_NUM_X_POINTS;
          if (iy & 1) ix = (MESH_NUM_X_POINTS - 1) - ix; // zig-zag
          current_position[X_AXIS] = mbl.get_x(ix);
          current_position[Y_AXIS] = mbl.get_y(iy);
          plan_buffer_line(current_position[X_AXIS], current_position[Y_AXIS], current_position[Z_AXIS], current_position[E_AXIS], homing_feedrate[X_AXIS]/60, active_extruder);
          st_synchronize();
          probe_point++;
        }
        else {
          // After recording the last point, activate the mbl and home
          SERIAL_PROTOCOLLNPGM("Mesh probing done.");
          probe_point = -1;
          mbl.active = 1;
          enquecommands_P(PSTR("G28"));
        }

    } // switch(state)
  }

#elif defined(ENABLE_AUTO_BED_LEVELING)

  /**
   * G29: Detailed Z-Probe, probes the bed at 3 or more points.
   *      Will fail if the printer has not been homed with G28.
   *
   * Enhanced G29 Auto Bed Leveling Probe Routine
   * 
   * Parameters With AUTO_BED_LEVELING_GRID:
   *
   *  P  Set the size of the grid that will be probed (P x P points).
   *     Not supported by non-linear delta printer bed leveling.
   *     Example: "G29 P4"
   *
   *  S  Set the XY travel speed between probe points (in mm/min)
   *
   *  D  Dry-Run mode. Just evaluate the bed Topology - Don't apply
   *     or clean the rotation Matrix. Useful to check the topology
   *     after a first run of G29.
   *
   *  V  Set the verbose level (0-4). Example: "G29 V3"
   *
   *  T  Generate a Bed Topology Report. Example: "G29 P5 T" for a detailed report.
   *     This is useful for manual bed leveling and finding flaws in the bed (to
   *     assist with part placement).
   *     Not supported by non-linear delta printer bed leveling.
   *
   *  F  Set the Front limit of the probing grid
   *  B  Set the Back limit of the probing grid
   *  L  Set the Left limit of the probing grid
   *  R  Set the Right limit of the probing grid
   *
   * Global Parameters:
   *
   * E/e By default G29 will engages the probe, test the bed, then disengage.
   *     Include "E" to engage/disengage the probe for each sample.
   *     There's no extra effect if you have a fixed probe.
   *     Usage: "G29 E" or "G29 e"
   *
   */
  inline void gcode_G29() {

    // Don't allow auto-leveling without homing first
    if (!axis_known_position[X_AXIS] || !axis_known_position[Y_AXIS]) {
      LCD_MESSAGEPGM(MSG_POSITION_UNKNOWN);
      SERIAL_ECHO_START;
      SERIAL_ECHOLNPGM(MSG_POSITION_UNKNOWN);
      return;
    }

    int verbose_level = code_seen('V') || code_seen('v') ? code_value_long() : 1;
    if (verbose_level < 0 || verbose_level > 4) {
      SERIAL_ECHOLNPGM("?(V)erbose Level is implausible (0-4).");
      return;
    }

    bool dryrun = code_seen('D') || code_seen('d'),
         engage_probe_for_each_reading = code_seen('E') || code_seen('e');

    #ifdef AUTO_BED_LEVELING_GRID

      #ifndef DELTA
        bool do_topography_map = verbose_level > 2 || code_seen('T') || code_seen('t');
      #endif

      if (verbose_level > 0) {
        SERIAL_PROTOCOLPGM("G29 Auto Bed Leveling\n");
        if (dryrun) SERIAL_ECHOLNPGM("Running in DRY-RUN mode");
      }

      int auto_bed_leveling_grid_points = AUTO_BED_LEVELING_GRID_POINTS;
      #ifndef DELTA
        if (code_seen('P')) auto_bed_leveling_grid_points = code_value_long();
        if (auto_bed_leveling_grid_points < 2) {
          SERIAL_PROTOCOLPGM("?Number of probed (P)oints is implausible (2 minimum).\n");
          return;
        }
      #endif

      xy_travel_speed = code_seen('S') ? code_value_long() : XY_TRAVEL_SPEED;

      int left_probe_bed_position = code_seen('L') ? code_value_long() : LEFT_PROBE_BED_POSITION,
          right_probe_bed_position = code_seen('R') ? code_value_long() : RIGHT_PROBE_BED_POSITION,
          front_probe_bed_position = code_seen('F') ? code_value_long() : FRONT_PROBE_BED_POSITION,
          back_probe_bed_position = code_seen('B') ? code_value_long() : BACK_PROBE_BED_POSITION;

      bool left_out_l = left_probe_bed_position < MIN_PROBE_X,
           left_out = left_out_l || left_probe_bed_position > right_probe_bed_position - MIN_PROBE_EDGE,
           right_out_r = right_probe_bed_position > MAX_PROBE_X,
           right_out = right_out_r || right_probe_bed_position < left_probe_bed_position + MIN_PROBE_EDGE,
           front_out_f = front_probe_bed_position < MIN_PROBE_Y,
           front_out = front_out_f || front_probe_bed_position > back_probe_bed_position - MIN_PROBE_EDGE,
           back_out_b = back_probe_bed_position > MAX_PROBE_Y,
           back_out = back_out_b || back_probe_bed_position < front_probe_bed_position + MIN_PROBE_EDGE;

      if (left_out || right_out || front_out || back_out) {
        if (left_out) {
          SERIAL_PROTOCOLPGM("?Probe (L)eft position out of range.\n");
          left_probe_bed_position = left_out_l ? MIN_PROBE_X : right_probe_bed_position - MIN_PROBE_EDGE;
        }
        if (right_out) {
          SERIAL_PROTOCOLPGM("?Probe (R)ight position out of range.\n");
          right_probe_bed_position = right_out_r ? MAX_PROBE_X : left_probe_bed_position + MIN_PROBE_EDGE;
        }
        if (front_out) {
          SERIAL_PROTOCOLPGM("?Probe (F)ront position out of range.\n");
          front_probe_bed_position = front_out_f ? MIN_PROBE_Y : back_probe_bed_position - MIN_PROBE_EDGE;
        }
        if (back_out) {
          SERIAL_PROTOCOLPGM("?Probe (B)ack position out of range.\n");
          back_probe_bed_position = back_out_b ? MAX_PROBE_Y : front_probe_bed_position + MIN_PROBE_EDGE;
        }
        return;
      }

    #endif // AUTO_BED_LEVELING_GRID

    #ifdef Z_PROBE_SLED
      dock_sled(false); // engage (un-dock) the probe
    #elif defined(Z_PROBE_ALLEN_KEY) //|| defined(SERVO_LEVELING)
      deploy_z_probe();
    #endif

    st_synchronize();

    if (!dryrun) {
      // make sure the bed_level_rotation_matrix is identity or the planner will get it wrong
      plan_bed_level_matrix.set_to_identity();

      #ifdef DELTA
        reset_bed_level();
      #else //!DELTA
        //vector_3 corrected_position = plan_get_position_mm();
        //corrected_position.debug("position before G29");
        vector_3 uncorrected_position = plan_get_position();
        //uncorrected_position.debug("position during G29");
        current_position[X_AXIS] = uncorrected_position.x;
        current_position[Y_AXIS] = uncorrected_position.y;
        current_position[Z_AXIS] = uncorrected_position.z;
        sync_plan_position();
      #endif // !DELTA
    }

    setup_for_endstop_move();

    feedrate = homing_feedrate[Z_AXIS];

    #ifdef AUTO_BED_LEVELING_GRID

      // probe at the points of a lattice grid
      const int xGridSpacing = (right_probe_bed_position - left_probe_bed_position) / (auto_bed_leveling_grid_points - 1),
                yGridSpacing = (back_probe_bed_position - front_probe_bed_position) / (auto_bed_leveling_grid_points - 1);

      #ifdef DELTA
        delta_grid_spacing[0] = xGridSpacing;
        delta_grid_spacing[1] = yGridSpacing;
        float z_offset = Z_PROBE_OFFSET_FROM_EXTRUDER;
        if (code_seen(axis_codes[Z_AXIS])) z_offset += code_value();
      #else // !DELTA
        // solve the plane equation ax + by + d = z
        // A is the matrix with rows [x y 1] for all the probed points
        // B is the vector of the Z positions
        // the normal vector to the plane is formed by the coefficients of the plane equation in the standard form, which is Vx*x+Vy*y+Vz*z+d = 0
        // so Vx = -a Vy = -b Vz = 1 (we want the vector facing towards positive Z

        int abl2 = auto_bed_leveling_grid_points * auto_bed_leveling_grid_points;

        double eqnAMatrix[abl2 * 3], // "A" matrix of the linear system of equations
               eqnBVector[abl2],     // "B" vector of Z points
               mean = 0.0;
      #endif // !DELTA

      int probePointCounter = 0;
      bool zig = true;

      for (int yCount = 0; yCount < auto_bed_leveling_grid_points; yCount++) {
        double yProbe = front_probe_bed_position + yGridSpacing * yCount;
        int xStart, xStop, xInc;

        if (zig) {
          xStart = 0;
          xStop = auto_bed_leveling_grid_points;
          xInc = 1;
        }
        else {
          xStart = auto_bed_leveling_grid_points - 1;
          xStop = -1;
          xInc = -1;
        }

        #ifndef DELTA
          // If do_topography_map is set then don't zig-zag. Just scan in one direction.
          // This gets the probe points in more readable order.
          if (!do_topography_map) zig = !zig;
        #endif

        for (int xCount = xStart; xCount != xStop; xCount += xInc) {
          double xProbe = left_probe_bed_position + xGridSpacing * xCount;

          // raise extruder
          float measured_z,
                z_before = probePointCounter ? Z_RAISE_BETWEEN_PROBINGS + current_position[Z_AXIS] : Z_RAISE_BEFORE_PROBING;

          #ifdef DELTA
            // Avoid probing the corners (outside the round or hexagon print surface) on a delta printer.
            float distance_from_center = sqrt(xProbe*xProbe + yProbe*yProbe);
            if (distance_from_center > DELTA_PROBABLE_RADIUS) continue;
          #endif //DELTA

          // Enhanced G29 - Do not retract servo between probes
          ProbeAction act;
          if (engage_probe_for_each_reading)
            act = ProbeEngageAndRetract;
          else if (yProbe == front_probe_bed_position && xCount == 0)
            act = ProbeEngage;
          else if (yProbe == front_probe_bed_position + (yGridSpacing * (auto_bed_leveling_grid_points - 1)) && xCount == auto_bed_leveling_grid_points - 1)
            act = ProbeRetract;
          else
            act = ProbeStay;

          measured_z = probe_pt(xProbe, yProbe, z_before, act, verbose_level);

          #ifndef DELTA
            mean += measured_z;

            eqnBVector[probePointCounter] = measured_z;
            eqnAMatrix[probePointCounter + 0 * abl2] = xProbe;
            eqnAMatrix[probePointCounter + 1 * abl2] = yProbe;
            eqnAMatrix[probePointCounter + 2 * abl2] = 1;
          #else
            bed_level[xCount][yCount] = measured_z + z_offset;
          #endif

          probePointCounter++;

          manage_heater();
          manage_inactivity();
          lcd_update();

        } //xProbe
      } //yProbe

      clean_up_after_endstop_move();

      #ifdef DELTA

        if (!dryrun) extrapolate_unprobed_bed_level();
        print_bed_level();

      #else // !DELTA

        // solve lsq problem
        double *plane_equation_coefficients = qr_solve(abl2, 3, eqnAMatrix, eqnBVector);

        mean /= abl2;

        if (verbose_level) {
          SERIAL_PROTOCOLPGM("Eqn coefficients: a: ");
          SERIAL_PROTOCOL_F(plane_equation_coefficients[0], 8);
          SERIAL_PROTOCOLPGM(" b: ");
          SERIAL_PROTOCOL_F(plane_equation_coefficients[1], 8);
          SERIAL_PROTOCOLPGM(" d: ");
          SERIAL_PROTOCOL_F(plane_equation_coefficients[2], 8);
          SERIAL_EOL;
          if (verbose_level > 2) {
            SERIAL_PROTOCOLPGM("Mean of sampled points: ");
            SERIAL_PROTOCOL_F(mean, 8);
            SERIAL_EOL;
          }
        }

        // Show the Topography map if enabled
        if (do_topography_map) {

          SERIAL_PROTOCOLPGM(" \nBed Height Topography: \n");
          SERIAL_PROTOCOLPGM("+-----------+\n");
          SERIAL_PROTOCOLPGM("|...Back....|\n");
          SERIAL_PROTOCOLPGM("|Left..Right|\n");
          SERIAL_PROTOCOLPGM("|...Front...|\n");
          SERIAL_PROTOCOLPGM("+-----------+\n");

          for (int yy = auto_bed_leveling_grid_points - 1; yy >= 0; yy--) {
            for (int xx = 0; xx < auto_bed_leveling_grid_points; xx++) {
              int ind = yy * auto_bed_leveling_grid_points + xx;
              float diff = eqnBVector[ind] - mean;
              if (diff >= 0.0)
                SERIAL_PROTOCOLPGM(" +");   // Include + for column alignment
              else
                SERIAL_PROTOCOLPGM(" ");
              SERIAL_PROTOCOL_F(diff, 5);
            } // xx
            SERIAL_EOL;
          } // yy
          SERIAL_EOL;

        } //do_topography_map


        if (!dryrun) set_bed_level_equation_lsq(plane_equation_coefficients);
        free(plane_equation_coefficients);

      #endif //!DELTA

    #else // !AUTO_BED_LEVELING_GRID

      // Actions for each probe
      ProbeAction p1, p2, p3;
      if (engage_probe_for_each_reading)
        p1 = p2 = p3 = ProbeEngageAndRetract;
      else
        p1 = ProbeEngage, p2 = ProbeStay, p3 = ProbeRetract;

      // Probe at 3 arbitrary points
      float z_at_pt_1 = probe_pt(ABL_PROBE_PT_1_X, ABL_PROBE_PT_1_Y, Z_RAISE_BEFORE_PROBING, p1, verbose_level),
            z_at_pt_2 = probe_pt(ABL_PROBE_PT_2_X, ABL_PROBE_PT_2_Y, current_position[Z_AXIS] + Z_RAISE_BETWEEN_PROBINGS, p2, verbose_level),
            z_at_pt_3 = probe_pt(ABL_PROBE_PT_3_X, ABL_PROBE_PT_3_Y, current_position[Z_AXIS] + Z_RAISE_BETWEEN_PROBINGS, p3, verbose_level);
      clean_up_after_endstop_move();
      if (!dryrun) set_bed_level_equation_3pts(z_at_pt_1, z_at_pt_2, z_at_pt_3);

    #endif // !AUTO_BED_LEVELING_GRID

    #ifndef DELTA
      if (verbose_level > 0)
        plan_bed_level_matrix.debug(" \n\nBed Level Correction Matrix:");

      if (!dryrun) {
        // Correct the Z height difference from z-probe position and hotend tip position.
        // The Z height on homing is measured by Z-Probe, but the probe is quite far from the hotend.
        // When the bed is uneven, this height must be corrected.
        float x_tmp = current_position[X_AXIS] + X_PROBE_OFFSET_FROM_EXTRUDER,
              y_tmp = current_position[Y_AXIS] + Y_PROBE_OFFSET_FROM_EXTRUDER,
              z_tmp = current_position[Z_AXIS],
              real_z = (float)st_get_position(Z_AXIS) / axis_steps_per_unit[Z_AXIS];  //get the real Z (since the auto bed leveling is already correcting the plane)

        apply_rotation_xyz(plan_bed_level_matrix, x_tmp, y_tmp, z_tmp);         //Apply the correction sending the probe offset
        current_position[Z_AXIS] = z_tmp - real_z + current_position[Z_AXIS];   //The difference is added to current position and sent to planner.
        sync_plan_position();
      }
    #endif // !DELTA

    #ifdef Z_PROBE_SLED
      dock_sled(true, -SLED_DOCKING_OFFSET); // dock the probe, correcting for over-travel
    #elif defined(Z_PROBE_ALLEN_KEY) //|| defined(SERVO_LEVELING)
      stow_z_probe();
    #endif

    #ifdef Z_PROBE_END_SCRIPT
      enquecommands_P(PSTR(Z_PROBE_END_SCRIPT));
      st_synchronize();
    #endif
  }

  #ifndef Z_PROBE_SLED

    inline void gcode_G30() {
      deploy_z_probe(); // Engage Z Servo endstop if available
      st_synchronize();
      // TODO: make sure the bed_level_rotation_matrix is identity or the planner will get set incorectly
      setup_for_endstop_move();

      feedrate = homing_feedrate[Z_AXIS];

      run_z_probe();
      SERIAL_PROTOCOLPGM(MSG_BED);
      SERIAL_PROTOCOLPGM(" X: ");
      SERIAL_PROTOCOL(current_position[X_AXIS] + 0.0001);
      SERIAL_PROTOCOLPGM(" Y: ");
      SERIAL_PROTOCOL(current_position[Y_AXIS] + 0.0001);
      SERIAL_PROTOCOLPGM(" Z: ");
      SERIAL_PROTOCOL(current_position[Z_AXIS] + 0.0001);
      SERIAL_EOL;

      clean_up_after_endstop_move();
      stow_z_probe(); // Retract Z Servo endstop if available
    }

  #endif //!Z_PROBE_SLED

#endif //ENABLE_AUTO_BED_LEVELING

/**
 * G92: Set current position to given X Y Z E
 */
inline void gcode_G92() {
  if (!code_seen(axis_codes[E_AXIS]))
    st_synchronize();

  bool didXYZ = false;
  for (int i = 0; i < NUM_AXIS; i++) {
    if (code_seen(axis_codes[i])) {
      float v = current_position[i] = code_value();
      if (i == E_AXIS)
        plan_set_e_position(v);
      else
        didXYZ = true;
    }
  }
  if (didXYZ) sync_plan_position();
}

#ifdef ULTIPANEL

  /**
   * M0: // M0 - Unconditional stop - Wait for user button press on LCD
   * M1: // M1 - Conditional stop - Wait for user button press on LCD
   */
  inline void gcode_M0_M1() {
    char *src = strchr_pointer + 2;

    unsigned long codenum = 0;
    bool hasP = false, hasS = false;
    if (code_seen('P')) {
      codenum = code_value(); // milliseconds to wait
      hasP = codenum > 0;
    }
    if (code_seen('S')) {
      codenum = code_value() * 1000; // seconds to wait
      hasS = codenum > 0;
    }
    char* starpos = strchr(src, '*');
    if (starpos != NULL) *(starpos) = '\0';
    while (*src == ' ') ++src;
    if (!hasP && !hasS && *src != '\0')
      lcd_setstatus(src, true);
    else {
      LCD_MESSAGEPGM(MSG_USERWAIT);
      #if defined(LCD_PROGRESS_BAR) && PROGRESS_MSG_EXPIRE > 0
        dontExpireStatus();
      #endif
    }

    lcd_ignore_click();
    st_synchronize();
    refresh_cmd_timeout();
    if (codenum > 0) {
      codenum += previous_millis_cmd;  // keep track of when we started waiting
      while(millis() < codenum && !lcd_clicked()) {
        manage_heater();
        manage_inactivity();
        lcd_update();
      }
      lcd_ignore_click(false);
    }
    else {
      if (!lcd_detected()) return;
      while (!lcd_clicked()) {
        manage_heater();
        manage_inactivity();
        lcd_update();
      }
    }
    if (IS_SD_PRINTING)
      LCD_MESSAGEPGM(MSG_RESUMING);
    else
      LCD_MESSAGEPGM(WELCOME_MSG);
  }

#endif // ULTIPANEL

/**
 * M17: Enable power on all stepper motors
 */
inline void gcode_M17() {
  LCD_MESSAGEPGM(MSG_NO_MOVE);
  enable_x();
  enable_y();
  enable_z();
  enable_e0();
  enable_e1();
  enable_e2();
  enable_e3();
}

#ifdef SDSUPPORT

  /**
   * M20: List SD card to serial output
   */
  inline void gcode_M20() {
    SERIAL_PROTOCOLLNPGM(MSG_BEGIN_FILE_LIST);
    card.ls();
    SERIAL_PROTOCOLLNPGM(MSG_END_FILE_LIST);
  }

  /**
   * M21: Init SD Card
   */
  inline void gcode_M21() {
    card.initsd();
  }

  /**
   * M22: Release SD Card
   */
  inline void gcode_M22() {
    card.release();
  }

  /**
   * M23: Select a file
   */
  inline void gcode_M23() {
    char* codepos = strchr_pointer + 4;
    char* starpos = strchr(codepos, '*');
    if (starpos) *starpos = '\0';
    card.openFile(codepos, true);
  }

  /**
   * M24: Start SD Print
   */
  inline void gcode_M24() {
    card.startFileprint();
    starttime = millis();
  }

  /**
   * M25: Pause SD Print
   */
  inline void gcode_M25() {
    card.pauseSDPrint();
  }

  /**
   * M26: Set SD Card file index
   */
  inline void gcode_M26() {
    if (card.cardOK && code_seen('S'))
      card.setIndex(code_value_long());
  }

  /**
   * M27: Get SD Card status
   */
  inline void gcode_M27() {
    card.getStatus();
  }

  /**
   * M28: Start SD Write
   */
  inline void gcode_M28() {
    char* codepos = strchr_pointer + 4;
    char* starpos = strchr(codepos, '*');
    if (starpos) {
      char* npos = strchr(cmdbuffer[bufindr], 'N');
      strchr_pointer = strchr(npos, ' ') + 1;
      *(starpos) = '\0';
    }
    card.openFile(codepos, false);
  }

  /**
   * M29: Stop SD Write
   * Processed in write to file routine above
   */
  inline void gcode_M29() {
    // card.saving = false;
  }

  /**
   * M30 <filename>: Delete SD Card file
   */
  inline void gcode_M30() {
    if (card.cardOK) {
      card.closefile();
      char* starpos = strchr(strchr_pointer + 4, '*');
      if (starpos) {
        char* npos = strchr(cmdbuffer[bufindr], 'N');
        strchr_pointer = strchr(npos, ' ') + 1;
        *(starpos) = '\0';
      }
      card.removeFile(strchr_pointer + 4);
    }
  }

#endif

/**
 * M31: Get the time since the start of SD Print (or last M109)
 */
inline void gcode_M31() {
  stoptime = millis();
  unsigned long t = (stoptime - starttime) / 1000;
  int min = t / 60, sec = t % 60;
  char time[30];
  sprintf_P(time, PSTR("%i min, %i sec"), min, sec);
  SERIAL_ECHO_START;
  SERIAL_ECHOLN(time);
  lcd_setstatus(time);
  autotempShutdown();
}

#ifdef SDSUPPORT

  /**
   * M32: Select file and start SD Print
   */
  inline void gcode_M32() {
    if (card.sdprinting)
      st_synchronize();

    char* codepos = strchr_pointer + 4;

    char* namestartpos = strchr(codepos, '!');   //find ! to indicate filename string start.
    if (! namestartpos)
      namestartpos = codepos; //default name position, 4 letters after the M
    else
      namestartpos++; //to skip the '!'

    char* starpos = strchr(codepos, '*');
    if (starpos) *(starpos) = '\0';

    bool call_procedure = code_seen('P') && (strchr_pointer < namestartpos);

    if (card.cardOK) {
      card.openFile(namestartpos, true, !call_procedure);

      if (code_seen('S') && strchr_pointer < namestartpos) // "S" (must occur _before_ the filename!)
        card.setIndex(code_value_long());

      card.startFileprint();
      if (!call_procedure)
        starttime = millis(); //procedure calls count as normal print time.
    }
  }

  /**
   * M928: Start SD Write
   */
  inline void gcode_M928() {
    char* starpos = strchr(strchr_pointer + 5, '*');
    if (starpos) {
      char* npos = strchr(cmdbuffer[bufindr], 'N');
      strchr_pointer = strchr(npos, ' ') + 1;
      *(starpos) = '\0';
    }
    card.openLogFile(strchr_pointer + 5);
  }

#endif // SDSUPPORT

/**
 * M42: Change pin status via GCode
 */
inline void gcode_M42() {
  if (code_seen('S')) {
    int pin_status = code_value(),
        pin_number = LED_PIN;

    if (code_seen('P') && pin_status >= 0 && pin_status <= 255)
      pin_number = code_value();

    for (int8_t i = 0; i < (int8_t)(sizeof(sensitive_pins) / sizeof(*sensitive_pins)); i++) {
      if (sensitive_pins[i] == pin_number) {
        pin_number = -1;
        break;
      }
    }

    #if HAS_FAN
      if (pin_number == FAN_PIN) fanSpeed = pin_status;
    #endif

    if (pin_number > -1) {
      pinMode(pin_number, OUTPUT);
      digitalWrite(pin_number, pin_status);
      analogWrite(pin_number, pin_status);
    }
  } // code_seen('S')
}

#if defined(ENABLE_AUTO_BED_LEVELING) && defined(Z_PROBE_REPEATABILITY_TEST)

  // This is redudant since the SanityCheck.h already checks for a valid Z_PROBE_PIN, but here for clarity.
  #ifdef Z_PROBE_ENDSTOP
    #if !HAS_Z_PROBE
      #error "You must have a Z_PROBE_PIN defined in order to enable calculation of Z-Probe repeatability."
    #endif
  #elif !HAS_Z_MIN
    #error "You must have a Z_MIN_PIN defined in order to enable calculation of Z-Probe repeatability."
  #endif

  /**
   * M48: Z-Probe repeatability measurement function.
   *
   * Usage:
   *   M48 <n#> <X#> <Y#> <V#> <E> <L#>
   *     P = Number of sampled points (4-50, default 10)
   *     X = Sample X position
   *     Y = Sample Y position
   *     V = Verbose level (0-4, default=1)
   *     E = Engage probe for each reading
   *     L = Number of legs of movement before probe
   *  
   * This function assumes the bed has been homed.  Specifically, that a G28 command
   * as been issued prior to invoking the M48 Z-Probe repeatability measurement function.
   * Any information generated by a prior G29 Bed leveling command will be lost and need to be
   * regenerated.
   *
   * The number of samples will default to 10 if not specified.  You can use upper or lower case
   * letters for any of the options EXCEPT n.  n must be in lower case because Marlin uses a capital
   * N for its communication protocol and will get horribly confused if you send it a capital N.
   */
  inline void gcode_M48() {

    double sum = 0.0, mean = 0.0, sigma = 0.0, sample_set[50];
    int verbose_level = 1, n_samples = 10, n_legs = 0;
    
    if (code_seen('V') || code_seen('v')) {
      verbose_level = code_value();
      if (verbose_level < 0 || verbose_level > 4 ) {
        SERIAL_PROTOCOLPGM("?Verbose Level not plausible (0-4).\n");
        return;
      }
    }

    if (verbose_level > 0)
      SERIAL_PROTOCOLPGM("M48 Z-Probe Repeatability test\n");

    if (code_seen('P') || code_seen('p') || code_seen('n')) { // `n` for legacy support only - please use `P`!
      n_samples = code_value();
      if (n_samples < 4 || n_samples > 50) {
        SERIAL_PROTOCOLPGM("?Sample size not plausible (4-50).\n");
        return;
      }
    }

    double X_probe_location, Y_probe_location,
           X_current = X_probe_location = st_get_position_mm(X_AXIS),
           Y_current = Y_probe_location = st_get_position_mm(Y_AXIS),
           Z_current = st_get_position_mm(Z_AXIS),
           Z_start_location = Z_current + Z_RAISE_BEFORE_PROBING,
           ext_position = st_get_position_mm(E_AXIS);

    bool engage_probe_for_each_reading = code_seen('E') || code_seen('e');

    if (code_seen('X') || code_seen('x')) {
      X_probe_location = code_value() - X_PROBE_OFFSET_FROM_EXTRUDER;
      if (X_probe_location < X_MIN_POS || X_probe_location > X_MAX_POS) {
        SERIAL_PROTOCOLPGM("?X position out of range.\n");
        return;
      }
    }

    if (code_seen('Y') || code_seen('y')) {
      Y_probe_location = code_value() -  Y_PROBE_OFFSET_FROM_EXTRUDER;
      if (Y_probe_location < Y_MIN_POS || Y_probe_location > Y_MAX_POS) {
        SERIAL_PROTOCOLPGM("?Y position out of range.\n");
        return;
      }
    }

    if (code_seen('L') || code_seen('l')) {
      n_legs = code_value();
      if (n_legs == 1) n_legs = 2;
      if (n_legs < 0 || n_legs > 15) {
        SERIAL_PROTOCOLPGM("?Number of legs in movement not plausible (0-15).\n");
        return;
      }
    }

    //
    // Do all the preliminary setup work.   First raise the probe.
    //

    st_synchronize();
    plan_bed_level_matrix.set_to_identity();
    plan_buffer_line(X_current, Y_current, Z_start_location,
        ext_position,
        homing_feedrate[Z_AXIS] / 60,
        active_extruder);
    st_synchronize();

    //
    // Now get everything to the specified probe point So we can safely do a probe to
    // get us close to the bed.  If the Z-Axis is far from the bed, we don't want to 
    // use that as a starting point for each probe.
    //
    if (verbose_level > 2)
      SERIAL_PROTOCOL("Positioning the probe...\n");

    plan_buffer_line( X_probe_location, Y_probe_location, Z_start_location,
        ext_position,
        homing_feedrate[X_AXIS]/60,
        active_extruder);
    st_synchronize();

    current_position[X_AXIS] = X_current = st_get_position_mm(X_AXIS);
    current_position[Y_AXIS] = Y_current = st_get_position_mm(Y_AXIS);
    current_position[Z_AXIS] = Z_current = st_get_position_mm(Z_AXIS);
    current_position[E_AXIS] = ext_position = st_get_position_mm(E_AXIS);

    // 
    // OK, do the inital probe to get us close to the bed.
    // Then retrace the right amount and use that in subsequent probes
    //

    deploy_z_probe();

    setup_for_endstop_move();
    run_z_probe();

    current_position[Z_AXIS] = Z_current = st_get_position_mm(Z_AXIS);
    Z_start_location = st_get_position_mm(Z_AXIS) + Z_RAISE_BEFORE_PROBING;

    plan_buffer_line( X_probe_location, Y_probe_location, Z_start_location,
        ext_position,
        homing_feedrate[X_AXIS]/60,
        active_extruder);
    st_synchronize();
    current_position[Z_AXIS] = Z_current = st_get_position_mm(Z_AXIS);

    if (engage_probe_for_each_reading) stow_z_probe();

    for (uint16_t n=0; n < n_samples; n++) {

      do_blocking_move_to(X_probe_location, Y_probe_location, Z_start_location); // Make sure we are at the probe location

      if (n_legs) {
        unsigned long ms = millis();
        double radius = ms % (X_MAX_LENGTH / 4),       // limit how far out to go
               theta = RADIANS(ms % 360L);
        float dir = (ms & 0x0001) ? 1 : -1;            // clockwise or counter clockwise

        //SERIAL_ECHOPAIR("starting radius: ",radius);
        //SERIAL_ECHOPAIR("   theta: ",theta);
        //SERIAL_ECHOPAIR("   direction: ",dir);
        //SERIAL_EOL;

        for (int l = 0; l < n_legs - 1; l++) {
          ms = millis();
          theta += RADIANS(dir * (ms % 20L));
          radius += (ms % 10L) - 5L;
          if (radius < 0.0) radius = -radius;

          X_current = X_probe_location + cos(theta) * radius;
          Y_current = Y_probe_location + sin(theta) * radius;
          X_current = constrain(X_current, X_MIN_POS, X_MAX_POS);
          Y_current = constrain(Y_current, Y_MIN_POS, Y_MAX_POS);

          if (verbose_level > 3) {
            SERIAL_ECHOPAIR("x: ", X_current);
            SERIAL_ECHOPAIR("y: ", Y_current);
            SERIAL_EOL;
          }

          do_blocking_move_to(X_current, Y_current, Z_current);

        } // n_legs loop

        do_blocking_move_to(X_probe_location, Y_probe_location, Z_start_location); // Go back to the probe location

      } // n_legs

      if (engage_probe_for_each_reading)  {
        deploy_z_probe(); 
        delay(1000);
      }

      setup_for_endstop_move();
      run_z_probe();

      sample_set[n] = current_position[Z_AXIS];

      //
      // Get the current mean for the data points we have so far
      //
      sum = 0.0;
      for (int j = 0; j <= n; j++) sum += sample_set[j];
      mean = sum / (n + 1);

      //
      // Now, use that mean to calculate the standard deviation for the
      // data points we have so far
      //
      sum = 0.0;
      for (int j = 0; j <= n; j++) {
        float ss = sample_set[j] - mean;
        sum += ss * ss;
      }
      sigma = sqrt(sum / (n + 1));

      if (verbose_level > 1) {
        SERIAL_PROTOCOL(n+1);
        SERIAL_PROTOCOLPGM(" of ");
        SERIAL_PROTOCOL(n_samples);
        SERIAL_PROTOCOLPGM("   z: ");
        SERIAL_PROTOCOL_F(current_position[Z_AXIS], 6);
        if (verbose_level > 2) {
          SERIAL_PROTOCOLPGM(" mean: ");
          SERIAL_PROTOCOL_F(mean,6);
          SERIAL_PROTOCOLPGM("   sigma: ");
          SERIAL_PROTOCOL_F(sigma,6);
        }
      }

      if (verbose_level > 0) SERIAL_EOL;

      plan_buffer_line(X_probe_location, Y_probe_location, Z_start_location, current_position[E_AXIS], homing_feedrate[Z_AXIS]/60, active_extruder);
      st_synchronize();

      if (engage_probe_for_each_reading) {
        stow_z_probe();
        delay(1000);
      }
    }

    if (!engage_probe_for_each_reading) {
      stow_z_probe();
      delay(1000);
    }

    clean_up_after_endstop_move();

    // enable_endstops(true);

    if (verbose_level > 0) {
      SERIAL_PROTOCOLPGM("Mean: ");
      SERIAL_PROTOCOL_F(mean, 6);
      SERIAL_EOL;
    }

    SERIAL_PROTOCOLPGM("Standard Deviation: ");
    SERIAL_PROTOCOL_F(sigma, 6);
    SERIAL_EOL; SERIAL_EOL;
  }

#endif // ENABLE_AUTO_BED_LEVELING && Z_PROBE_REPEATABILITY_TEST

/**
 * M104: Set hot end temperature
 */
inline void gcode_M104() {
  if (setTargetedHotend(104)) return;

  if (code_seen('S')) setTargetHotend(code_value(), tmp_extruder);
  #ifdef DUAL_X_CARRIAGE
    if (dual_x_carriage_mode == DXC_DUPLICATION_MODE && tmp_extruder == 0)
      setTargetHotend1(code_value() == 0.0 ? 0.0 : code_value() + duplicate_extruder_temp_offset);
  #endif
  setWatch();
}

/**
 * M105: Read hot end and bed temperature
 */
inline void gcode_M105() {
  if (setTargetedHotend(105)) return;

  #if HAS_TEMP_0
    SERIAL_PROTOCOLPGM("ok T:");
    SERIAL_PROTOCOL_F(degHotend(tmp_extruder),1);
    SERIAL_PROTOCOLPGM(" /");
    SERIAL_PROTOCOL_F(degTargetHotend(tmp_extruder),1);
    #if HAS_TEMP_BED
      SERIAL_PROTOCOLPGM(" B:");
      SERIAL_PROTOCOL_F(degBed(),1);
      SERIAL_PROTOCOLPGM(" /");
      SERIAL_PROTOCOL_F(degTargetBed(),1);
<<<<<<< HEAD
    #endif
=======
    #endif // HAS_TEMP_BED
>>>>>>> 8f893eb8
    for (int8_t cur_extruder = 0; cur_extruder < EXTRUDERS; ++cur_extruder) {
      SERIAL_PROTOCOLPGM(" T");
      SERIAL_PROTOCOL(cur_extruder);
      SERIAL_PROTOCOLPGM(":");
      SERIAL_PROTOCOL_F(degHotend(cur_extruder),1);
      SERIAL_PROTOCOLPGM(" /");
      SERIAL_PROTOCOL_F(degTargetHotend(cur_extruder),1);
    }
  #else // !HAS_TEMP_0
    SERIAL_ERROR_START;
    SERIAL_ERRORLNPGM(MSG_ERR_NO_THERMISTORS);
  #endif

  SERIAL_PROTOCOLPGM(" @:");
  #ifdef EXTRUDER_WATTS
    SERIAL_PROTOCOL((EXTRUDER_WATTS * getHeaterPower(tmp_extruder))/127);
    SERIAL_PROTOCOLPGM("W");
  #else
    SERIAL_PROTOCOL(getHeaterPower(tmp_extruder));
  #endif

  SERIAL_PROTOCOLPGM(" B@:");
  #ifdef BED_WATTS
    SERIAL_PROTOCOL((BED_WATTS * getHeaterPower(-1))/127);
    SERIAL_PROTOCOLPGM("W");
  #else
    SERIAL_PROTOCOL(getHeaterPower(-1));
  #endif

  #ifdef SHOW_TEMP_ADC_VALUES
    #if HAS_TEMP_BED
      SERIAL_PROTOCOLPGM("    ADC B:");
      SERIAL_PROTOCOL_F(degBed(),1);
      SERIAL_PROTOCOLPGM("C->");
      SERIAL_PROTOCOL_F(rawBedTemp()/OVERSAMPLENR,0);
    #endif
    for (int8_t cur_extruder = 0; cur_extruder < EXTRUDERS; ++cur_extruder) {
      SERIAL_PROTOCOLPGM("  T");
      SERIAL_PROTOCOL(cur_extruder);
      SERIAL_PROTOCOLPGM(":");
      SERIAL_PROTOCOL_F(degHotend(cur_extruder),1);
      SERIAL_PROTOCOLPGM("C->");
      SERIAL_PROTOCOL_F(rawHotendTemp(cur_extruder)/OVERSAMPLENR,0);
    }
  #endif

  SERIAL_EOL;
}

#if HAS_FAN

  /**
   * M106: Set Fan Speed
   */
  inline void gcode_M106() { fanSpeed = code_seen('S') ? constrain(code_value(), 0, 255) : 255; }

  /**
   * M107: Fan Off
   */
  inline void gcode_M107() { fanSpeed = 0; }

#endif // HAS_FAN

/**
 * M109: Wait for extruder(s) to reach temperature
 */
inline void gcode_M109() {
  if (setTargetedHotend(109)) return;

  LCD_MESSAGEPGM(MSG_HEATING);

  CooldownNoWait = code_seen('S');
  if (CooldownNoWait || code_seen('R')) {
    setTargetHotend(code_value(), tmp_extruder);
    #ifdef DUAL_X_CARRIAGE
      if (dual_x_carriage_mode == DXC_DUPLICATION_MODE && tmp_extruder == 0)
        setTargetHotend1(code_value() == 0.0 ? 0.0 : code_value() + duplicate_extruder_temp_offset);
    #endif
  }

  #ifdef AUTOTEMP
    autotemp_enabled = code_seen('F');
    if (autotemp_enabled) autotemp_factor = code_value();
    if (code_seen('S')) autotemp_min = code_value();
    if (code_seen('B')) autotemp_max = code_value();
  #endif

  setWatch();

  unsigned long timetemp = millis();

  /* See if we are heating up or cooling down */
  target_direction = isHeatingHotend(tmp_extruder); // true if heating, false if cooling

  cancel_heatup = false;

  #ifdef TEMP_RESIDENCY_TIME
    long residencyStart = -1;
    /* continue to loop until we have reached the target temp
      _and_ until TEMP_RESIDENCY_TIME hasn't passed since we reached it */
    while((!cancel_heatup)&&((residencyStart == -1) ||
          (residencyStart >= 0 && (((unsigned int) (millis() - residencyStart)) < (TEMP_RESIDENCY_TIME * 1000UL)))) )
  #else
    while ( target_direction ? (isHeatingHotend(tmp_extruder)) : (isCoolingHotend(tmp_extruder)&&(CooldownNoWait==false)) )
  #endif //TEMP_RESIDENCY_TIME

    { // while loop
      if (millis() > timetemp + 1000UL) { //Print temp & remaining time every 1s while waiting
        SERIAL_PROTOCOLPGM("T:");
        SERIAL_PROTOCOL_F(degHotend(tmp_extruder),1);
        SERIAL_PROTOCOLPGM(" E:");
        SERIAL_PROTOCOL((int)tmp_extruder);
        #ifdef TEMP_RESIDENCY_TIME
          SERIAL_PROTOCOLPGM(" W:");
          if (residencyStart > -1) {
            timetemp = ((TEMP_RESIDENCY_TIME * 1000UL) - (millis() - residencyStart)) / 1000UL;
            SERIAL_PROTOCOLLN( timetemp );
          }
          else {
            SERIAL_PROTOCOLLNPGM("?");
          }
        #else
          SERIAL_EOL;
        #endif
        timetemp = millis();
      }
      manage_heater();
      manage_inactivity();
      lcd_update();
      #ifdef TEMP_RESIDENCY_TIME
        // start/restart the TEMP_RESIDENCY_TIME timer whenever we reach target temp for the first time
        // or when current temp falls outside the hysteresis after target temp was reached
        if ((residencyStart == -1 &&  target_direction && (degHotend(tmp_extruder) >= (degTargetHotend(tmp_extruder)-TEMP_WINDOW))) ||
            (residencyStart == -1 && !target_direction && (degHotend(tmp_extruder) <= (degTargetHotend(tmp_extruder)+TEMP_WINDOW))) ||
            (residencyStart > -1 && labs(degHotend(tmp_extruder) - degTargetHotend(tmp_extruder)) > TEMP_HYSTERESIS) )
        {
          residencyStart = millis();
        }
      #endif //TEMP_RESIDENCY_TIME
    }

  LCD_MESSAGEPGM(MSG_HEATING_COMPLETE);
  refresh_cmd_timeout();
  starttime = previous_millis_cmd;
}

#if HAS_TEMP_BED

  /**
   * M190: Sxxx Wait for bed current temp to reach target temp. Waits only when heating
   *       Rxxx Wait for bed current temp to reach target temp. Waits when heating and cooling
   */
  inline void gcode_M190() {
    LCD_MESSAGEPGM(MSG_BED_HEATING);
    CooldownNoWait = code_seen('S');
    if (CooldownNoWait || code_seen('R'))
      setTargetBed(code_value());

    unsigned long timetemp = millis();
    
    cancel_heatup = false;
    target_direction = isHeatingBed(); // true if heating, false if cooling

    while ( (target_direction)&&(!cancel_heatup) ? (isHeatingBed()) : (isCoolingBed()&&(CooldownNoWait==false)) ) {
      unsigned long ms = millis();
      if (ms > timetemp + 1000UL) { //Print Temp Reading every 1 second while heating up.
        timetemp = ms;
        float tt = degHotend(active_extruder);
        SERIAL_PROTOCOLPGM("T:");
        SERIAL_PROTOCOL(tt);
        SERIAL_PROTOCOLPGM(" E:");
        SERIAL_PROTOCOL((int)active_extruder);
        SERIAL_PROTOCOLPGM(" B:");
        SERIAL_PROTOCOL_F(degBed(), 1);
        SERIAL_EOL;
      }
      manage_heater();
      manage_inactivity();
      lcd_update();
    }
    LCD_MESSAGEPGM(MSG_BED_DONE);
    refresh_cmd_timeout();
  }

#endif // HAS_TEMP_BED

/**
 * M112: Emergency Stop
 */
inline void gcode_M112() {
  kill();
}

#ifdef BARICUDA

  #if HAS_HEATER_1
    /**
     * M126: Heater 1 valve open
     */
    inline void gcode_M126() { ValvePressure = code_seen('S') ? constrain(code_value(), 0, 255) : 255; }
    /**
     * M127: Heater 1 valve close
     */
    inline void gcode_M127() { ValvePressure = 0; }
  #endif

  #if HAS_HEATER_2
    /**
     * M128: Heater 2 valve open
     */
    inline void gcode_M128() { EtoPPressure = code_seen('S') ? constrain(code_value(), 0, 255) : 255; }
    /**
     * M129: Heater 2 valve close
     */
    inline void gcode_M129() { EtoPPressure = 0; }
  #endif

#endif //BARICUDA

/**
 * M140: Set bed temperature
 */
inline void gcode_M140() {
  if (code_seen('S')) setTargetBed(code_value());
}

#if HAS_POWER_SWITCH

  /**
   * M80: Turn on Power Supply
   */
  inline void gcode_M80() {
    OUT_WRITE(PS_ON_PIN, PS_ON_AWAKE); //GND

    // If you have a switch on suicide pin, this is useful
    // if you want to start another print with suicide feature after
    // a print without suicide...
    #if HAS_SUICIDE
      OUT_WRITE(SUICIDE_PIN, HIGH);
    #endif

    #ifdef ULTIPANEL
      powersupply = true;
      LCD_MESSAGEPGM(WELCOME_MSG);
      lcd_update();
    #endif
  }

#endif // HAS_POWER_SWITCH

/**
 * M81: Turn off Power, including Power Supply, if there is one.
 *
 *      This code should ALWAYS be available for EMERGENCY SHUTDOWN!
 */
inline void gcode_M81() {
  disable_heater();
  st_synchronize();
  disable_e0();
  disable_e1();
  disable_e2();
  disable_e3();
  finishAndDisableSteppers();
  fanSpeed = 0;
  delay(1000); // Wait 1 second before switching off
  #if HAS_SUICIDE
    st_synchronize();
    suicide();
  #elif HAS_POWER_SWITCH
    OUT_WRITE(PS_ON_PIN, PS_ON_ASLEEP);
  #endif
  #ifdef ULTIPANEL
    #if HAS_POWER_SWITCH
      powersupply = false;
    #endif
    LCD_MESSAGEPGM(MACHINE_NAME " " MSG_OFF ".");
    lcd_update();
  #endif
}


/**
 * M82: Set E codes absolute (default)
 */
inline void gcode_M82() { axis_relative_modes[E_AXIS] = false; }

/**
 * M82: Set E codes relative while in Absolute Coordinates (G90) mode
 */
inline void gcode_M83() { axis_relative_modes[E_AXIS] = true; }

/**
 * M18, M84: Disable all stepper motors
 */
inline void gcode_M18_M84() {
  if (code_seen('S')) {
    stepper_inactive_time = code_value() * 1000;
  }
  else {
    bool all_axis = !((code_seen(axis_codes[X_AXIS])) || (code_seen(axis_codes[Y_AXIS])) || (code_seen(axis_codes[Z_AXIS]))|| (code_seen(axis_codes[E_AXIS])));
    if (all_axis) {
      st_synchronize();
      disable_e0();
      disable_e1();
      disable_e2();
      disable_e3();
      finishAndDisableSteppers();
    }
    else {
      st_synchronize();
      if (code_seen('X')) disable_x();
      if (code_seen('Y')) disable_y();
      if (code_seen('Z')) disable_z();
      #if ((E0_ENABLE_PIN != X_ENABLE_PIN) && (E1_ENABLE_PIN != Y_ENABLE_PIN)) // Only enable on boards that have seperate ENABLE_PINS
        if (code_seen('E')) {
          disable_e0();
          disable_e1();
          disable_e2();
          disable_e3();
        }
      #endif
    }
  }
}

/**
 * M85: Set inactivity shutdown timer with parameter S<seconds>. To disable set zero (default)
 */
inline void gcode_M85() {
  if (code_seen('S')) max_inactive_time = code_value() * 1000;
}

/**
 * M92: Set inactivity shutdown timer with parameter S<seconds>. To disable set zero (default)
 */
inline void gcode_M92() {
  for(int8_t i=0; i < NUM_AXIS; i++) {
    if (code_seen(axis_codes[i])) {
      if (i == E_AXIS) {
        float value = code_value();
        if (value < 20.0) {
          float factor = axis_steps_per_unit[i] / value; // increase e constants if M92 E14 is given for netfab.
          max_e_jerk *= factor;
          max_feedrate[i] *= factor;
          axis_steps_per_sqr_second[i] *= factor;
        }
        axis_steps_per_unit[i] = value;
      }
      else {
        axis_steps_per_unit[i] = code_value();
      }
    }
  }
}

/**
 * M114: Output current position to serial port
 */
inline void gcode_M114() {
  SERIAL_PROTOCOLPGM("X:");
  SERIAL_PROTOCOL(current_position[X_AXIS]);
  SERIAL_PROTOCOLPGM(" Y:");
  SERIAL_PROTOCOL(current_position[Y_AXIS]);
  SERIAL_PROTOCOLPGM(" Z:");
  SERIAL_PROTOCOL(current_position[Z_AXIS]);
  SERIAL_PROTOCOLPGM(" E:");
  SERIAL_PROTOCOL(current_position[E_AXIS]);

  SERIAL_PROTOCOLPGM(MSG_COUNT_X);
  SERIAL_PROTOCOL(float(st_get_position(X_AXIS))/axis_steps_per_unit[X_AXIS]);
  SERIAL_PROTOCOLPGM(" Y:");
  SERIAL_PROTOCOL(float(st_get_position(Y_AXIS))/axis_steps_per_unit[Y_AXIS]);
  SERIAL_PROTOCOLPGM(" Z:");
  SERIAL_PROTOCOL(float(st_get_position(Z_AXIS))/axis_steps_per_unit[Z_AXIS]);

  SERIAL_EOL;

  #ifdef SCARA
    SERIAL_PROTOCOLPGM("SCARA Theta:");
    SERIAL_PROTOCOL(delta[X_AXIS]);
    SERIAL_PROTOCOLPGM("   Psi+Theta:");
    SERIAL_PROTOCOL(delta[Y_AXIS]);
    SERIAL_EOL;
    
    SERIAL_PROTOCOLPGM("SCARA Cal - Theta:");
    SERIAL_PROTOCOL(delta[X_AXIS]+home_offset[X_AXIS]);
    SERIAL_PROTOCOLPGM("   Psi+Theta (90):");
    SERIAL_PROTOCOL(delta[Y_AXIS]-delta[X_AXIS]-90+home_offset[Y_AXIS]);
    SERIAL_EOL;
    
    SERIAL_PROTOCOLPGM("SCARA step Cal - Theta:");
    SERIAL_PROTOCOL(delta[X_AXIS]/90*axis_steps_per_unit[X_AXIS]);
    SERIAL_PROTOCOLPGM("   Psi+Theta:");
    SERIAL_PROTOCOL((delta[Y_AXIS]-delta[X_AXIS])/90*axis_steps_per_unit[Y_AXIS]);
    SERIAL_EOL; SERIAL_EOL;
  #endif
}

/**
 * M115: Capabilities string
 */
inline void gcode_M115() {
  SERIAL_PROTOCOLPGM(MSG_M115_REPORT);
}

/**
 * M117: Set LCD Status Message
 */
inline void gcode_M117() {
  char* codepos = strchr_pointer + 5;
  char* starpos = strchr(codepos, '*');
  if (starpos) *starpos = '\0';
  lcd_setstatus(codepos);
}

/**
 * M119: Output endstop states to serial output
 */
inline void gcode_M119() {
  SERIAL_PROTOCOLLN(MSG_M119_REPORT);
  #if HAS_X_MIN
    SERIAL_PROTOCOLPGM(MSG_X_MIN);
    SERIAL_PROTOCOLLN(((READ(X_MIN_PIN)^X_MIN_ENDSTOP_INVERTING)?MSG_ENDSTOP_HIT:MSG_ENDSTOP_OPEN));
  #endif
  #if HAS_X_MAX
    SERIAL_PROTOCOLPGM(MSG_X_MAX);
    SERIAL_PROTOCOLLN(((READ(X_MAX_PIN)^X_MAX_ENDSTOP_INVERTING)?MSG_ENDSTOP_HIT:MSG_ENDSTOP_OPEN));
  #endif
  #if HAS_Y_MIN
    SERIAL_PROTOCOLPGM(MSG_Y_MIN);
    SERIAL_PROTOCOLLN(((READ(Y_MIN_PIN)^Y_MIN_ENDSTOP_INVERTING)?MSG_ENDSTOP_HIT:MSG_ENDSTOP_OPEN));
  #endif
  #if HAS_Y_MAX
    SERIAL_PROTOCOLPGM(MSG_Y_MAX);
    SERIAL_PROTOCOLLN(((READ(Y_MAX_PIN)^Y_MAX_ENDSTOP_INVERTING)?MSG_ENDSTOP_HIT:MSG_ENDSTOP_OPEN));
  #endif
  #if HAS_Z_MIN
    SERIAL_PROTOCOLPGM(MSG_Z_MIN);
    SERIAL_PROTOCOLLN(((READ(Z_MIN_PIN)^Z_MIN_ENDSTOP_INVERTING)?MSG_ENDSTOP_HIT:MSG_ENDSTOP_OPEN));
  #endif
  #if HAS_Z_MAX
    SERIAL_PROTOCOLPGM(MSG_Z_MAX);
    SERIAL_PROTOCOLLN(((READ(Z_MAX_PIN)^Z_MAX_ENDSTOP_INVERTING)?MSG_ENDSTOP_HIT:MSG_ENDSTOP_OPEN));
  #endif
  #if HAS_Z2_MAX
    SERIAL_PROTOCOLPGM(MSG_Z2_MAX);
    SERIAL_PROTOCOLLN(((READ(Z2_MAX_PIN)^Z2_MAX_ENDSTOP_INVERTING)?MSG_ENDSTOP_HIT:MSG_ENDSTOP_OPEN));
  #endif
  #if HAS_Z_PROBE
    SERIAL_PROTOCOLPGM(MSG_Z_PROBE);
    SERIAL_PROTOCOLLN(((READ(Z_PROBE_PIN)^Z_PROBE_ENDSTOP_INVERTING)?MSG_ENDSTOP_HIT:MSG_ENDSTOP_OPEN));
  #endif
}

/**
 * M120: Enable endstops
 */
inline void gcode_M120() { enable_endstops(false); }

/**
 * M121: Disable endstops
 */
inline void gcode_M121() { enable_endstops(true); }

#ifdef BLINKM

  /**
   * M150: Set Status LED Color - Use R-U-B for R-G-B
   */
  inline void gcode_M150() {
    SendColors(
      code_seen('R') ? (byte)code_value() : 0,
      code_seen('U') ? (byte)code_value() : 0,
      code_seen('B') ? (byte)code_value() : 0
    );
  }

#endif // BLINKM

/**
 * M200: Set filament diameter and set E axis units to cubic millimeters (use S0 to set back to millimeters).
 *       T<extruder>
 *       D<millimeters>
 */
inline void gcode_M200() {
  tmp_extruder = active_extruder;
  if (code_seen('T')) {
    tmp_extruder = code_value();
    if (tmp_extruder >= EXTRUDERS) {
      SERIAL_ECHO_START;
      SERIAL_ECHO(MSG_M200_INVALID_EXTRUDER);
      return;
    }
  }

  if (code_seen('D')) {
    float diameter = code_value();
    // setting any extruder filament size disables volumetric on the assumption that
    // slicers either generate in extruder values as cubic mm or as as filament feeds
    // for all extruders
    volumetric_enabled = (diameter != 0.0);
    if (volumetric_enabled) {
      filament_size[tmp_extruder] = diameter;
      // make sure all extruders have some sane value for the filament size
      for (int i=0; i<EXTRUDERS; i++)
        if (! filament_size[i]) filament_size[i] = DEFAULT_NOMINAL_FILAMENT_DIA;
    }
  }
  else {
    //reserved for setting filament diameter via UFID or filament measuring device
    return;
  }
  calculate_volumetric_multipliers();
}

/**
 * M201: Set max acceleration in units/s^2 for print moves (M201 X1000 Y1000)
 */
inline void gcode_M201() {
  for (int8_t i=0; i < NUM_AXIS; i++) {
    if (code_seen(axis_codes[i])) {
      max_acceleration_units_per_sq_second[i] = code_value();
    }
  }
  // steps per sq second need to be updated to agree with the units per sq second (as they are what is used in the planner)
  reset_acceleration_rates();
}

#if 0 // Not used for Sprinter/grbl gen6
  inline void gcode_M202() {
    for(int8_t i=0; i < NUM_AXIS; i++) {
      if(code_seen(axis_codes[i])) axis_travel_steps_per_sqr_second[i] = code_value() * axis_steps_per_unit[i];
    }
  }
#endif


/**
 * M203: Set maximum feedrate that your machine can sustain (M203 X200 Y200 Z300 E10000) in mm/sec
 */
inline void gcode_M203() {
  for (int8_t i=0; i < NUM_AXIS; i++) {
    if (code_seen(axis_codes[i])) {
      max_feedrate[i] = code_value();
    }
  }
}

/**
 * M204: Set Accelerations in mm/sec^2 (M204 P1200 R3000 T3000)
 *
 *    P = Printing moves
 *    R = Retract only (no X, Y, Z) moves
 *    T = Travel (non printing) moves
 *
 *  Also sets minimum segment time in ms (B20000) to prevent buffer under-runs and M20 minimum feedrate
 */
inline void gcode_M204() {
  if (code_seen('S'))   // Kept for legacy compatibility. Should NOT BE USED for new developments.
  {
    acceleration = code_value();
    travel_acceleration = acceleration;
    SERIAL_ECHOPAIR("Setting Printing and Travelling Acceleration: ", acceleration );
    SERIAL_EOL;
  }
  if (code_seen('P'))
  {
    acceleration = code_value();
    SERIAL_ECHOPAIR("Setting Printing Acceleration: ", acceleration );
    SERIAL_EOL;
  }
  if (code_seen('R'))
  {
    retract_acceleration = code_value();
    SERIAL_ECHOPAIR("Setting Retract Acceleration: ", retract_acceleration );
    SERIAL_EOL;
  }
  if (code_seen('T'))
  {
    travel_acceleration = code_value();
    SERIAL_ECHOPAIR("Setting Travel Acceleration: ", travel_acceleration );
    SERIAL_EOL;
  }
  
}

/**
 * M205: Set Advanced Settings
 *
 *    S = Min Feed Rate (mm/s)
 *    T = Min Travel Feed Rate (mm/s)
 *    B = Min Segment Time (µs)
 *    X = Max XY Jerk (mm/s/s)
 *    Z = Max Z Jerk (mm/s/s)
 *    E = Max E Jerk (mm/s/s)
 */
inline void gcode_M205() {
  if (code_seen('S')) minimumfeedrate = code_value();
  if (code_seen('T')) mintravelfeedrate = code_value();
  if (code_seen('B')) minsegmenttime = code_value();
  if (code_seen('X')) max_xy_jerk = code_value();
  if (code_seen('Z')) max_z_jerk = code_value();
  if (code_seen('E')) max_e_jerk = code_value();
}

/**
 * M206: Set Additional Homing Offset (X Y Z). SCARA aliases T=X, P=Y
 */
inline void gcode_M206() {
  for (int8_t i=X_AXIS; i <= Z_AXIS; i++) {
    if (code_seen(axis_codes[i])) {
      home_offset[i] = code_value();
    }
  }
  #ifdef SCARA
    if (code_seen('T')) home_offset[X_AXIS] = code_value(); // Theta
    if (code_seen('P')) home_offset[Y_AXIS] = code_value(); // Psi
  #endif
}

#ifdef DELTA
  /**
   * M665: Set delta configurations
   *
   *    L = diagonal rod
   *    R = delta radius
   *    S = segments per second
   */
  inline void gcode_M665() {
    if (code_seen('L')) delta_diagonal_rod = code_value();
    if (code_seen('R')) delta_radius = code_value();
    if (code_seen('S')) delta_segments_per_second = code_value();
    recalc_delta_settings(delta_radius, delta_diagonal_rod);
  }
  /**
   * M666: Set delta endstop adjustment
   */
  inline void gcode_M666() {
    for (int8_t i = 0; i < 3; i++) {
      if (code_seen(axis_codes[i])) {
        endstop_adj[i] = code_value();
      }
    }
  }
#elif defined(Z_DUAL_ENDSTOPS)
  /**
   * M666: For Z Dual Endstop setup, set z axis offset to the z2 axis.
   */
  inline void gcode_M666() {
   if (code_seen('Z')) z_endstop_adj = code_value();
   SERIAL_ECHOPAIR("Z Endstop Adjustment set to (mm):", z_endstop_adj );
   SERIAL_EOL;
  }
  
#endif // DELTA

#ifdef FWRETRACT

  /**
   * M207: Set retract length S[positive mm] F[feedrate mm/min] Z[additional zlift/hop]
   */
  inline void gcode_M207() {
    if (code_seen('S')) retract_length = code_value();
    if (code_seen('F')) retract_feedrate = code_value() / 60;
    if (code_seen('Z')) retract_zlift = code_value();
  }

  /**
   * M208: Set retract recover length S[positive mm surplus to the M207 S*] F[feedrate mm/min]
   */
  inline void gcode_M208() {
    if (code_seen('S')) retract_recover_length = code_value();
    if (code_seen('F')) retract_recover_feedrate = code_value() / 60;
  }

  /**
   * M209: Enable automatic retract (M209 S1)
   *       detect if the slicer did not support G10/11: every normal extrude-only move will be classified as retract depending on the direction.
   */
  inline void gcode_M209() {
    if (code_seen('S')) {
      int t = code_value();
      switch(t) {
        case 0:
          autoretract_enabled = false;
          break;
        case 1:
          autoretract_enabled = true;
          break;
        default:
          SERIAL_ECHO_START;
          SERIAL_ECHOPGM(MSG_UNKNOWN_COMMAND);
          SERIAL_ECHO(cmdbuffer[bufindr]);
          SERIAL_ECHOLNPGM("\"");
          return;
      }
      for (int i=0; i<EXTRUDERS; i++) retracted[i] = false;
    }
  }

#endif // FWRETRACT

#if EXTRUDERS > 1

  /**
   * M218 - set hotend offset (in mm), T<extruder_number> X<offset_on_X> Y<offset_on_Y>
   */
  inline void gcode_M218() {
    if (setTargetedHotend(218)) return;

    if (code_seen('X')) extruder_offset[X_AXIS][tmp_extruder] = code_value();
    if (code_seen('Y')) extruder_offset[Y_AXIS][tmp_extruder] = code_value();

    #ifdef DUAL_X_CARRIAGE
      if (code_seen('Z')) extruder_offset[Z_AXIS][tmp_extruder] = code_value();
    #endif

    SERIAL_ECHO_START;
    SERIAL_ECHOPGM(MSG_HOTEND_OFFSET);
    for (tmp_extruder = 0; tmp_extruder < EXTRUDERS; tmp_extruder++) {
      SERIAL_ECHO(" ");
      SERIAL_ECHO(extruder_offset[X_AXIS][tmp_extruder]);
      SERIAL_ECHO(",");
      SERIAL_ECHO(extruder_offset[Y_AXIS][tmp_extruder]);
      #ifdef DUAL_X_CARRIAGE
        SERIAL_ECHO(",");
        SERIAL_ECHO(extruder_offset[Z_AXIS][tmp_extruder]);
      #endif
    }
    SERIAL_EOL;
  }

#endif // EXTRUDERS > 1

/**
 * M220: Set speed percentage factor, aka "Feed Rate" (M220 S95)
 */
inline void gcode_M220() {
  if (code_seen('S')) feedmultiply = code_value();
}

/**
 * M221: Set extrusion percentage (M221 T0 S95)
 */
inline void gcode_M221() {
  if (code_seen('S')) {
    int sval = code_value();
    if (code_seen('T')) {
      if (setTargetedHotend(221)) return;
      extruder_multiply[tmp_extruder] = sval;
    }
    else {
      extruder_multiply[active_extruder] = sval;
    }
  }
}

/**
 * M226: Wait until the specified pin reaches the state required (M226 P<pin> S<state>)
 */
inline void gcode_M226() {
  if (code_seen('P')) {
    int pin_number = code_value();

    int pin_state = code_seen('S') ? code_value() : -1; // required pin state - default is inverted

    if (pin_state >= -1 && pin_state <= 1) {

      for (int8_t i = 0; i < (int8_t)(sizeof(sensitive_pins)/sizeof(*sensitive_pins)); i++) {
        if (sensitive_pins[i] == pin_number) {
          pin_number = -1;
          break;
        }
      }

      if (pin_number > -1) {
        int target = LOW;

        st_synchronize();

        pinMode(pin_number, INPUT);

        switch(pin_state){
          case 1:
            target = HIGH;
            break;

          case 0:
            target = LOW;
            break;

          case -1:
            target = !digitalRead(pin_number);
            break;
        }

        while(digitalRead(pin_number) != target) {
          manage_heater();
          manage_inactivity();
          lcd_update();
        }

      } // pin_number > -1
    } // pin_state -1 0 1
  } // code_seen('P')
}

#if NUM_SERVOS > 0

  /**
   * M280: Set servo position absolute. P: servo index, S: angle or microseconds
   */
  inline void gcode_M280() {
    int servo_index = code_seen('P') ? code_value() : -1;
    int servo_position = 0;
    if (code_seen('S')) {
      servo_position = code_value();
      if ((servo_index >= 0) && (servo_index < NUM_SERVOS)) {
        #if SERVO_LEVELING
          servos[servo_index].attach(0);
        #endif
        servos[servo_index].write(servo_position);
        #if SERVO_LEVELING
          delay(PROBE_SERVO_DEACTIVATION_DELAY);
          servos[servo_index].detach();
        #endif
      }
      else {
        SERIAL_ECHO_START;
        SERIAL_ECHO("Servo ");
        SERIAL_ECHO(servo_index);
        SERIAL_ECHOLN(" out of range");
      }
    }
    else if (servo_index >= 0) {
      SERIAL_PROTOCOL(MSG_OK);
      SERIAL_PROTOCOL(" Servo ");
      SERIAL_PROTOCOL(servo_index);
      SERIAL_PROTOCOL(": ");
      SERIAL_PROTOCOL(servos[servo_index].read());
      SERIAL_EOL;
    }
  }

#endif // NUM_SERVOS > 0

#if defined(LARGE_FLASH) && (BEEPER > 0 || defined(ULTRALCD) || defined(LCD_USE_I2C_BUZZER))

  /**
   * M300: Play beep sound S<frequency Hz> P<duration ms>
   */
  inline void gcode_M300() {
    int beepS = code_seen('S') ? code_value() : 110;
    int beepP = code_seen('P') ? code_value() : 1000;
    if (beepS > 0) {
      #if BEEPER > 0
        tone(BEEPER, beepS);
        delay(beepP);
        noTone(BEEPER);
      #elif defined(ULTRALCD)
        lcd_buzz(beepS, beepP);
      #elif defined(LCD_USE_I2C_BUZZER)
        lcd_buzz(beepP, beepS);
      #endif
    }
    else {
      delay(beepP);
    }
  }

#endif // LARGE_FLASH && (BEEPER>0 || ULTRALCD || LCD_USE_I2C_BUZZER)

#ifdef PIDTEMP

  /**
   * M301: Set PID parameters P I D (and optionally C)
   */
  inline void gcode_M301() {

    // multi-extruder PID patch: M301 updates or prints a single extruder's PID values
    // default behaviour (omitting E parameter) is to update for extruder 0 only
    int e = code_seen('E') ? code_value() : 0; // extruder being updated

    if (e < EXTRUDERS) { // catch bad input value
      if (code_seen('P')) PID_PARAM(Kp, e) = code_value();
      if (code_seen('I')) PID_PARAM(Ki, e) = scalePID_i(code_value());
      if (code_seen('D')) PID_PARAM(Kd, e) = scalePID_d(code_value());
      #ifdef PID_ADD_EXTRUSION_RATE
        if (code_seen('C')) PID_PARAM(Kc, e) = code_value();
      #endif      

      updatePID();
      SERIAL_PROTOCOL(MSG_OK);
      #ifdef PID_PARAMS_PER_EXTRUDER
        SERIAL_PROTOCOL(" e:"); // specify extruder in serial output
        SERIAL_PROTOCOL(e);
      #endif // PID_PARAMS_PER_EXTRUDER
      SERIAL_PROTOCOL(" p:");
      SERIAL_PROTOCOL(PID_PARAM(Kp, e));
      SERIAL_PROTOCOL(" i:");
      SERIAL_PROTOCOL(unscalePID_i(PID_PARAM(Ki, e)));
      SERIAL_PROTOCOL(" d:");
      SERIAL_PROTOCOL(unscalePID_d(PID_PARAM(Kd, e)));
      #ifdef PID_ADD_EXTRUSION_RATE
        SERIAL_PROTOCOL(" c:");
        //Kc does not have scaling applied above, or in resetting defaults
        SERIAL_PROTOCOL(PID_PARAM(Kc, e));
      #endif
      SERIAL_EOL;    
    }
    else {
      SERIAL_ECHO_START;
      SERIAL_ECHOLN(MSG_INVALID_EXTRUDER);
    }
  }

#endif // PIDTEMP

#ifdef PIDTEMPBED

  inline void gcode_M304() {
    if (code_seen('P')) bedKp = code_value();
    if (code_seen('I')) bedKi = scalePID_i(code_value());
    if (code_seen('D')) bedKd = scalePID_d(code_value());

    updatePID();
    SERIAL_PROTOCOL(MSG_OK);
    SERIAL_PROTOCOL(" p:");
    SERIAL_PROTOCOL(bedKp);
    SERIAL_PROTOCOL(" i:");
    SERIAL_PROTOCOL(unscalePID_i(bedKi));
    SERIAL_PROTOCOL(" d:");
    SERIAL_PROTOCOL(unscalePID_d(bedKd));
    SERIAL_EOL;
  }

#endif // PIDTEMPBED

#if defined(CHDK) || HAS_PHOTOGRAPH

  /**
   * M240: Trigger a camera by emulating a Canon RC-1
   *       See http://www.doc-diy.net/photo/rc-1_hacked/
   */
  inline void gcode_M240() {
    #ifdef CHDK
     
       OUT_WRITE(CHDK, HIGH);
       chdkHigh = millis();
       chdkActive = true;
     
    #elif HAS_PHOTOGRAPH

      const uint8_t NUM_PULSES = 16;
      const float PULSE_LENGTH = 0.01524;
      for (int i = 0; i < NUM_PULSES; i++) {
        WRITE(PHOTOGRAPH_PIN, HIGH);
        _delay_ms(PULSE_LENGTH);
        WRITE(PHOTOGRAPH_PIN, LOW);
        _delay_ms(PULSE_LENGTH);
      }
      delay(7.33);
      for (int i = 0; i < NUM_PULSES; i++) {
        WRITE(PHOTOGRAPH_PIN, HIGH);
        _delay_ms(PULSE_LENGTH);
        WRITE(PHOTOGRAPH_PIN, LOW);
        _delay_ms(PULSE_LENGTH);
      }

    #endif // !CHDK && HAS_PHOTOGRAPH
  }

#endif // CHDK || PHOTOGRAPH_PIN

#ifdef DOGLCD

  /**
   * M250: Read and optionally set the LCD contrast
   */
  inline void gcode_M250() {
    if (code_seen('C')) lcd_setcontrast(code_value_long() & 0x3F);
    SERIAL_PROTOCOLPGM("lcd contrast value: ");
    SERIAL_PROTOCOL(lcd_contrast);
    SERIAL_EOL;
  }

#endif // DOGLCD

#ifdef PREVENT_DANGEROUS_EXTRUDE

  /**
   * M302: Allow cold extrudes, or set the minimum extrude S<temperature>.
   */
  inline void gcode_M302() {
    set_extrude_min_temp(code_seen('S') ? code_value() : 0);
  }

#endif // PREVENT_DANGEROUS_EXTRUDE

/**
 * M303: PID relay autotune
 *       S<temperature> sets the target temperature. (default target temperature = 150C)
 *       E<extruder> (-1 for the bed)
 *       C<cycles>
 */
inline void gcode_M303() {
  int e = code_seen('E') ? code_value_long() : 0;
  int c = code_seen('C') ? code_value_long() : 5;
  float temp = code_seen('S') ? code_value() : (e < 0 ? 70.0 : 150.0);
  PID_autotune(temp, e, c);
}

#ifdef SCARA
  bool SCARA_move_to_cal(uint8_t delta_x, uint8_t delta_y) {
    //SoftEndsEnabled = false;              // Ignore soft endstops during calibration
    //SERIAL_ECHOLN(" Soft endstops disabled ");
    if (! Stopped) {
      //get_coordinates(); // For X Y Z E F
      delta[X_AXIS] = delta_x;
      delta[Y_AXIS] = delta_y;
      calculate_SCARA_forward_Transform(delta);
      destination[X_AXIS] = delta[X_AXIS]/axis_scaling[X_AXIS];
      destination[Y_AXIS] = delta[Y_AXIS]/axis_scaling[Y_AXIS];
      prepare_move();
      //ClearToSend();
      return true;
    }
    return false;
  }

  /**
   * M360: SCARA calibration: Move to cal-position ThetaA (0 deg calibration)
   */
  inline bool gcode_M360() {
    SERIAL_ECHOLN(" Cal: Theta 0 ");
    return SCARA_move_to_cal(0, 120);
  }

  /**
   * M361: SCARA calibration: Move to cal-position ThetaB (90 deg calibration - steps per degree)
   */
  inline bool gcode_M361() {
    SERIAL_ECHOLN(" Cal: Theta 90 ");
    return SCARA_move_to_cal(90, 130);
  }

  /**
   * M362: SCARA calibration: Move to cal-position PsiA (0 deg calibration)
   */
  inline bool gcode_M362() {
    SERIAL_ECHOLN(" Cal: Psi 0 ");
    return SCARA_move_to_cal(60, 180);
  }

  /**
   * M363: SCARA calibration: Move to cal-position PsiB (90 deg calibration - steps per degree)
   */
  inline bool gcode_M363() {
    SERIAL_ECHOLN(" Cal: Psi 90 ");
    return SCARA_move_to_cal(50, 90);
  }

  /**
   * M364: SCARA calibration: Move to cal-position PSIC (90 deg to Theta calibration position)
   */
  inline bool gcode_M364() {
    SERIAL_ECHOLN(" Cal: Theta-Psi 90 ");
    return SCARA_move_to_cal(45, 135);
  }

  /**
   * M365: SCARA calibration: Scaling factor, X, Y, Z axis
   */
  inline void gcode_M365() {
    for (int8_t i = X_AXIS; i <= Z_AXIS; i++) {
      if (code_seen(axis_codes[i])) {
        axis_scaling[i] = code_value();
      }
    }
  }

#endif // SCARA

#ifdef EXT_SOLENOID

  void enable_solenoid(uint8_t num) {
    switch(num) {
      case 0:
        OUT_WRITE(SOL0_PIN, HIGH);
        break;
        #if HAS_SOLENOID_1
          case 1:
            OUT_WRITE(SOL1_PIN, HIGH);
            break;
        #endif
        #if HAS_SOLENOID_2
          case 2:
            OUT_WRITE(SOL2_PIN, HIGH);
            break;
        #endif
        #if HAS_SOLENOID_3
          case 3:
            OUT_WRITE(SOL3_PIN, HIGH);
            break;
        #endif
      default:
        SERIAL_ECHO_START;
        SERIAL_ECHOLNPGM(MSG_INVALID_SOLENOID);
        break;
    }
  }

  void enable_solenoid_on_active_extruder() { enable_solenoid(active_extruder); }

  void disable_all_solenoids() {
    OUT_WRITE(SOL0_PIN, LOW);
    OUT_WRITE(SOL1_PIN, LOW);
    OUT_WRITE(SOL2_PIN, LOW);
    OUT_WRITE(SOL3_PIN, LOW);
  }

  /**
   * M380: Enable solenoid on the active extruder
   */
  inline void gcode_M380() { enable_solenoid_on_active_extruder(); }

  /**
   * M381: Disable all solenoids
   */
  inline void gcode_M381() { disable_all_solenoids(); }

#endif // EXT_SOLENOID

/**
 * M400: Finish all moves
 */
inline void gcode_M400() { st_synchronize(); }

#if defined(ENABLE_AUTO_BED_LEVELING) && (defined(SERVO_ENDSTOPS) || defined(Z_PROBE_ALLEN_KEY)) && not defined(Z_PROBE_SLED)

  /**
   * M401: Engage Z Servo endstop if available
   */
  inline void gcode_M401() { deploy_z_probe(); }
  /**
   * M402: Retract Z Servo endstop if enabled
   */
  inline void gcode_M402() { stow_z_probe(); }

#endif

#ifdef FILAMENT_SENSOR

  /**
   * M404: Display or set the nominal filament width (3mm, 1.75mm ) W<3.0>
   */
  inline void gcode_M404() {
    #if HAS_FILWIDTH
      if (code_seen('W')) {
        filament_width_nominal = code_value();
      }
      else {
        SERIAL_PROTOCOLPGM("Filament dia (nominal mm):");
        SERIAL_PROTOCOLLN(filament_width_nominal);
      }
    #endif
  }
    
  /**
   * M405: Turn on filament sensor for control
   */
  inline void gcode_M405() {
    if (code_seen('D')) meas_delay_cm = code_value();
    if (meas_delay_cm > MAX_MEASUREMENT_DELAY) meas_delay_cm = MAX_MEASUREMENT_DELAY;

    if (delay_index2 == -1) { //initialize the ring buffer if it has not been done since startup
      int temp_ratio = widthFil_to_size_ratio();

      for (delay_index1 = 0; delay_index1 < MAX_MEASUREMENT_DELAY + 1; ++delay_index1)
        measurement_delay[delay_index1] = temp_ratio - 100;  //subtract 100 to scale within a signed byte

      delay_index1 = delay_index2 = 0;
    }

    filament_sensor = true;

    //SERIAL_PROTOCOLPGM("Filament dia (measured mm):");
    //SERIAL_PROTOCOL(filament_width_meas);
    //SERIAL_PROTOCOLPGM("Extrusion ratio(%):");
    //SERIAL_PROTOCOL(extruder_multiply[active_extruder]);
  }

  /**
   * M406: Turn off filament sensor for control
   */
  inline void gcode_M406() { filament_sensor = false; }
  
  /**
   * M407: Get measured filament diameter on serial output
   */
  inline void gcode_M407() {
    SERIAL_PROTOCOLPGM("Filament dia (measured mm):"); 
    SERIAL_PROTOCOLLN(filament_width_meas);   
  }

#endif // FILAMENT_SENSOR

/**
 * M500: Store settings in EEPROM
 */
inline void gcode_M500() {
  Config_StoreSettings();
}

/**
 * M501: Read settings from EEPROM
 */
inline void gcode_M501() {
  Config_RetrieveSettings();
}

/**
 * M502: Revert to default settings
 */
inline void gcode_M502() {
  Config_ResetDefault();
}

/**
 * M503: print settings currently in memory
 */
inline void gcode_M503() {
  Config_PrintSettings(code_seen('S') && code_value() == 0);
}

#ifdef ABORT_ON_ENDSTOP_HIT_FEATURE_ENABLED

  /**
   * M540: Set whether SD card print should abort on endstop hit (M540 S<0|1>)
   */
  inline void gcode_M540() {
    if (code_seen('S')) abort_on_endstop_hit = (code_value() > 0);
  }

#endif // ABORT_ON_ENDSTOP_HIT_FEATURE_ENABLED

#ifdef CUSTOM_M_CODE_SET_Z_PROBE_OFFSET

  inline void gcode_SET_Z_PROBE_OFFSET() {
    float value;
    if (code_seen('Z')) {
      value = code_value();
      if (Z_PROBE_OFFSET_RANGE_MIN <= value && value <= Z_PROBE_OFFSET_RANGE_MAX) {
        zprobe_zoffset = -value; // compare w/ line 278 of ConfigurationStore.cpp
        SERIAL_ECHO_START;
        SERIAL_ECHOLNPGM(MSG_ZPROBE_ZOFFSET " " MSG_OK);
        SERIAL_EOL;
      }
      else {
        SERIAL_ECHO_START;
        SERIAL_ECHOPGM(MSG_ZPROBE_ZOFFSET);
        SERIAL_ECHOPGM(MSG_Z_MIN);
        SERIAL_ECHO(Z_PROBE_OFFSET_RANGE_MIN);
        SERIAL_ECHOPGM(MSG_Z_MAX);
        SERIAL_ECHO(Z_PROBE_OFFSET_RANGE_MAX);
        SERIAL_EOL;
      }
    }
    else {
      SERIAL_ECHO_START;
      SERIAL_ECHOLNPGM(MSG_ZPROBE_ZOFFSET " : ");
      SERIAL_ECHO(-zprobe_zoffset);
      SERIAL_EOL;
    }
  }

#endif // CUSTOM_M_CODE_SET_Z_PROBE_OFFSET

#ifdef FILAMENTCHANGEENABLE

  /**
   * M600: Pause for filament change X[pos] Y[pos] Z[relative lift] E[initial retract] L[later retract distance for removal]
   */
  inline void gcode_M600() {
    float target[NUM_AXIS], lastpos[NUM_AXIS], fr60 = feedrate / 60;
    for (int i=0; i<NUM_AXIS; i++)
      target[i] = lastpos[i] = current_position[i];

    #define BASICPLAN plan_buffer_line(target[X_AXIS], target[Y_AXIS], target[Z_AXIS], target[E_AXIS], fr60, active_extruder);
    #ifdef DELTA
      #define RUNPLAN calculate_delta(target); BASICPLAN
    #else
      #define RUNPLAN BASICPLAN
    #endif

    //retract by E
    if (code_seen('E')) target[E_AXIS] += code_value();
    #ifdef FILAMENTCHANGE_FIRSTRETRACT
      else target[E_AXIS] += FILAMENTCHANGE_FIRSTRETRACT;
    #endif

    RUNPLAN;

    //lift Z
    if (code_seen('Z')) target[Z_AXIS] += code_value();
    #ifdef FILAMENTCHANGE_ZADD
      else target[Z_AXIS] += FILAMENTCHANGE_ZADD;
    #endif

    RUNPLAN;

    //move xy
    if (code_seen('X')) target[X_AXIS] = code_value();
    #ifdef FILAMENTCHANGE_XPOS
      else target[X_AXIS] = FILAMENTCHANGE_XPOS;
    #endif

    if (code_seen('Y')) target[Y_AXIS] = code_value();
    #ifdef FILAMENTCHANGE_YPOS
      else target[Y_AXIS] = FILAMENTCHANGE_YPOS;
    #endif

    RUNPLAN;

    if (code_seen('L')) target[E_AXIS] += code_value();
    #ifdef FILAMENTCHANGE_FINALRETRACT
      else target[E_AXIS] += FILAMENTCHANGE_FINALRETRACT;
    #endif

    RUNPLAN;

    //finish moves
    st_synchronize();
    //disable extruder steppers so filament can be removed
    disable_e0();
    disable_e1();
    disable_e2();
    disable_e3();
    delay(100);
    LCD_ALERTMESSAGEPGM(MSG_FILAMENTCHANGE);
    uint8_t cnt = 0;
    while (!lcd_clicked()) {
      cnt++;
      manage_heater();
      manage_inactivity(true);
      lcd_update();
      if (cnt == 0) {
        #if BEEPER > 0
          OUT_WRITE(BEEPER,HIGH);
          delay(3);
          WRITE(BEEPER,LOW);
          delay(3);
        #else
          #if !defined(LCD_FEEDBACK_FREQUENCY_HZ) || !defined(LCD_FEEDBACK_FREQUENCY_DURATION_MS)
            lcd_buzz(1000/6, 100);
          #else
            lcd_buzz(LCD_FEEDBACK_FREQUENCY_DURATION_MS, LCD_FEEDBACK_FREQUENCY_HZ);
          #endif
        #endif
      }
    } // while(!lcd_clicked)

    //return to normal
    if (code_seen('L')) target[E_AXIS] -= code_value();
    #ifdef FILAMENTCHANGE_FINALRETRACT
      else target[E_AXIS] -= FILAMENTCHANGE_FINALRETRACT;
    #endif

    current_position[E_AXIS] = target[E_AXIS]; //the long retract of L is compensated by manual filament feeding
    plan_set_e_position(current_position[E_AXIS]);

    RUNPLAN; //should do nothing

    lcd_reset_alert_level();

    #ifdef DELTA
      calculate_delta(lastpos);
      plan_buffer_line(delta[X_AXIS], delta[Y_AXIS], delta[Z_AXIS], target[E_AXIS], fr60, active_extruder); //move xyz back
      plan_buffer_line(delta[X_AXIS], delta[Y_AXIS], delta[Z_AXIS], lastpos[E_AXIS], fr60, active_extruder); //final untretract
    #else
      plan_buffer_line(lastpos[X_AXIS], lastpos[Y_AXIS], target[Z_AXIS], target[E_AXIS], fr60, active_extruder); //move xy back
      plan_buffer_line(lastpos[X_AXIS], lastpos[Y_AXIS], lastpos[Z_AXIS], target[E_AXIS], fr60, active_extruder); //move z back
      plan_buffer_line(lastpos[X_AXIS], lastpos[Y_AXIS], lastpos[Z_AXIS], lastpos[E_AXIS], fr60, active_extruder); //final untretract
    #endif        

    #ifdef FILAMENT_RUNOUT_SENSOR
      filrunoutEnqued = false;
    #endif
    
  }

#endif // FILAMENTCHANGEENABLE

#ifdef DUAL_X_CARRIAGE

  /**
   * M605: Set dual x-carriage movement mode
   *
   *    M605 S0: Full control mode. The slicer has full control over x-carriage movement
   *    M605 S1: Auto-park mode. The inactive head will auto park/unpark without slicer involvement
   *    M605 S2 [Xnnn] [Rmmm]: Duplication mode. The second extruder will duplicate the first with nnn
   *                         millimeters x-offset and an optional differential hotend temperature of
   *                         mmm degrees. E.g., with "M605 S2 X100 R2" the second extruder will duplicate
   *                         the first with a spacing of 100mm in the x direction and 2 degrees hotter.
   *
   *    Note: the X axis should be homed after changing dual x-carriage mode.
   */
  inline void gcode_M605() {
    st_synchronize();
    if (code_seen('S')) dual_x_carriage_mode = code_value();
    switch(dual_x_carriage_mode) {
      case DXC_DUPLICATION_MODE:
        if (code_seen('X')) duplicate_extruder_x_offset = max(code_value(), X2_MIN_POS - x_home_pos(0));
        if (code_seen('R')) duplicate_extruder_temp_offset = code_value();
        SERIAL_ECHO_START;
        SERIAL_ECHOPGM(MSG_HOTEND_OFFSET);
        SERIAL_ECHO(" ");
        SERIAL_ECHO(extruder_offset[X_AXIS][0]);
        SERIAL_ECHO(",");
        SERIAL_ECHO(extruder_offset[Y_AXIS][0]);
        SERIAL_ECHO(" ");
        SERIAL_ECHO(duplicate_extruder_x_offset);
        SERIAL_ECHO(",");
        SERIAL_ECHOLN(extruder_offset[Y_AXIS][1]);
        break;
      case DXC_FULL_CONTROL_MODE:
      case DXC_AUTO_PARK_MODE:
        break;
      default:
        dual_x_carriage_mode = DEFAULT_DUAL_X_CARRIAGE_MODE;
        break;
    }
    active_extruder_parked = false;
    extruder_duplication_enabled = false;
    delayed_move_time = 0;
  }

#endif // DUAL_X_CARRIAGE

/**
 * M907: Set digital trimpot motor current using axis codes X, Y, Z, E, B, S
 */
inline void gcode_M907() {
  #if HAS_DIGIPOTSS
    for (int i=0;i<NUM_AXIS;i++)
      if (code_seen(axis_codes[i])) digipot_current(i, code_value());
    if (code_seen('B')) digipot_current(4, code_value());
    if (code_seen('S')) for (int i=0; i<=4; i++) digipot_current(i, code_value());
  #endif
  #ifdef MOTOR_CURRENT_PWM_XY_PIN
    if (code_seen('X')) digipot_current(0, code_value());
  #endif
  #ifdef MOTOR_CURRENT_PWM_Z_PIN
    if (code_seen('Z')) digipot_current(1, code_value());
  #endif
  #ifdef MOTOR_CURRENT_PWM_E_PIN
    if (code_seen('E')) digipot_current(2, code_value());
  #endif
  #ifdef DIGIPOT_I2C
    // this one uses actual amps in floating point
    for (int i=0;i<NUM_AXIS;i++) if(code_seen(axis_codes[i])) digipot_i2c_set_current(i, code_value());
    // for each additional extruder (named B,C,D,E..., channels 4,5,6,7...)
    for (int i=NUM_AXIS;i<DIGIPOT_I2C_NUM_CHANNELS;i++) if(code_seen('B'+i-NUM_AXIS)) digipot_i2c_set_current(i, code_value());
  #endif
}

#if HAS_DIGIPOTSS

  /**
   * M908: Control digital trimpot directly (M908 P<pin> S<current>)
   */
  inline void gcode_M908() {
      digitalPotWrite(
        code_seen('P') ? code_value() : 0,
        code_seen('S') ? code_value() : 0
      );
  }

#endif // HAS_DIGIPOTSS

#if HAS_MICROSTEPS

  // M350 Set microstepping mode. Warning: Steps per unit remains unchanged. S code sets stepping mode for all drivers.
  inline void gcode_M350() {
    if(code_seen('S')) for(int i=0;i<=4;i++) microstep_mode(i,code_value());
    for(int i=0;i<NUM_AXIS;i++) if(code_seen(axis_codes[i])) microstep_mode(i,(uint8_t)code_value());
    if(code_seen('B')) microstep_mode(4,code_value());
    microstep_readings();
  }

  /**
   * M351: Toggle MS1 MS2 pins directly with axis codes X Y Z E B
   *       S# determines MS1 or MS2, X# sets the pin high/low.
   */
  inline void gcode_M351() {
    if (code_seen('S')) switch(code_value_long()) {
      case 1:
        for(int i=0;i<NUM_AXIS;i++) if (code_seen(axis_codes[i])) microstep_ms(i, code_value(), -1);
        if (code_seen('B')) microstep_ms(4, code_value(), -1);
        break;
      case 2:
        for(int i=0;i<NUM_AXIS;i++) if (code_seen(axis_codes[i])) microstep_ms(i, -1, code_value());
        if (code_seen('B')) microstep_ms(4, -1, code_value());
        break;
    }
    microstep_readings();
  }

#endif // HAS_MICROSTEPS

/**
 * M999: Restart after being stopped
 */
inline void gcode_M999() {
  Stopped = false;
  lcd_reset_alert_level();
  gcode_LastN = Stopped_gcode_LastN;
  FlushSerialRequestResend();
}

inline void gcode_T() {
  tmp_extruder = code_value();
  if (tmp_extruder >= EXTRUDERS) {
    SERIAL_ECHO_START;
    SERIAL_ECHO("T");
    SERIAL_ECHO(tmp_extruder);
    SERIAL_ECHOLN(MSG_INVALID_EXTRUDER);
  }
  else {
    #if EXTRUDERS > 1
      bool make_move = false;
    #endif
    if (code_seen('F')) {
      #if EXTRUDERS > 1
        make_move = true;
      #endif
      next_feedrate = code_value();
      if (next_feedrate > 0.0) feedrate = next_feedrate;
    }
    #if EXTRUDERS > 1
      if (tmp_extruder != active_extruder) {
        // Save current position to return to after applying extruder offset
        memcpy(destination, current_position, sizeof(destination));
        #ifdef DUAL_X_CARRIAGE
          if (dual_x_carriage_mode == DXC_AUTO_PARK_MODE && Stopped == false &&
                (delayed_move_time != 0 || current_position[X_AXIS] != x_home_pos(active_extruder))) {
            // Park old head: 1) raise 2) move to park position 3) lower
            plan_buffer_line(current_position[X_AXIS], current_position[Y_AXIS], current_position[Z_AXIS] + TOOLCHANGE_PARK_ZLIFT,
                  current_position[E_AXIS], max_feedrate[Z_AXIS], active_extruder);
            plan_buffer_line(x_home_pos(active_extruder), current_position[Y_AXIS], current_position[Z_AXIS] + TOOLCHANGE_PARK_ZLIFT,
                  current_position[E_AXIS], max_feedrate[X_AXIS], active_extruder);
            plan_buffer_line(x_home_pos(active_extruder), current_position[Y_AXIS], current_position[Z_AXIS],
                  current_position[E_AXIS], max_feedrate[Z_AXIS], active_extruder);
            st_synchronize();
          }

          // apply Y & Z extruder offset (x offset is already used in determining home pos)
          current_position[Y_AXIS] = current_position[Y_AXIS] -
                       extruder_offset[Y_AXIS][active_extruder] +
                       extruder_offset[Y_AXIS][tmp_extruder];
          current_position[Z_AXIS] = current_position[Z_AXIS] -
                       extruder_offset[Z_AXIS][active_extruder] +
                       extruder_offset[Z_AXIS][tmp_extruder];

          active_extruder = tmp_extruder;

          // This function resets the max/min values - the current position may be overwritten below.
          axis_is_at_home(X_AXIS);

          if (dual_x_carriage_mode == DXC_FULL_CONTROL_MODE) {
            current_position[X_AXIS] = inactive_extruder_x_pos;
            inactive_extruder_x_pos = destination[X_AXIS];
          }
          else if (dual_x_carriage_mode == DXC_DUPLICATION_MODE) {
            active_extruder_parked = (active_extruder == 0); // this triggers the second extruder to move into the duplication position
            if (active_extruder == 0 || active_extruder_parked)
              current_position[X_AXIS] = inactive_extruder_x_pos;
            else
              current_position[X_AXIS] = destination[X_AXIS] + duplicate_extruder_x_offset;
            inactive_extruder_x_pos = destination[X_AXIS];
            extruder_duplication_enabled = false;
          }
          else {
            // record raised toolhead position for use by unpark
            memcpy(raised_parked_position, current_position, sizeof(raised_parked_position));
            raised_parked_position[Z_AXIS] += TOOLCHANGE_UNPARK_ZLIFT;
            active_extruder_parked = true;
            delayed_move_time = 0;
          }
        #else // !DUAL_X_CARRIAGE
          // Offset extruder (only by XY)
          for (int i=X_AXIS; i<=Y_AXIS; i++)
            current_position[i] += extruder_offset[i][tmp_extruder] - extruder_offset[i][active_extruder];
          // Set the new active extruder and position
          active_extruder = tmp_extruder;
        #endif // !DUAL_X_CARRIAGE
        #ifdef DELTA
          sync_plan_position_delta();
        #else
          sync_plan_position();
        #endif
        // Move to the old position if 'F' was in the parameters
        if (make_move && !Stopped) prepare_move();
      }

      #ifdef EXT_SOLENOID
        st_synchronize();
        disable_all_solenoids();
        enable_solenoid_on_active_extruder();
      #endif // EXT_SOLENOID

    #endif // EXTRUDERS > 1
    SERIAL_ECHO_START;
    SERIAL_ECHO(MSG_ACTIVE_EXTRUDER);
    SERIAL_PROTOCOLLN((int)active_extruder);
  }
}

/**
 * Process Commands and dispatch them to handlers
 * This is called from the main loop()
 */
void process_commands() {
  if (code_seen('G')) {

    int gCode = code_value_long();

    switch(gCode) {

    // G0, G1
    case 0:
    case 1:
      gcode_G0_G1();
      break;

    // G2, G3
    #ifndef SCARA
      case 2: // G2  - CW ARC
      case 3: // G3  - CCW ARC
        gcode_G2_G3(gCode == 2);
        break;
    #endif

    // G4 Dwell
    case 4:
      gcode_G4();
      break;

    #ifdef FWRETRACT

      case 10: // G10: retract
      case 11: // G11: retract_recover
        gcode_G10_G11(gCode == 10);
        break;

    #endif //FWRETRACT

    case 28: // G28: Home all axes, one at a time
      gcode_G28();
      break;

    #if defined(ENABLE_AUTO_BED_LEVELING) || defined(MESH_BED_LEVELING)
      case 29: // G29 Detailed Z-Probe, probes the bed at 3 or more points.
        gcode_G29();
        break;
    #endif

    #ifdef ENABLE_AUTO_BED_LEVELING

      #ifndef Z_PROBE_SLED

        case 30: // G30 Single Z Probe
          gcode_G30();
          break;

      #else // Z_PROBE_SLED

          case 31: // G31: dock the sled
          case 32: // G32: undock the sled
            dock_sled(gCode == 31);
            break;

      #endif // Z_PROBE_SLED

    #endif // ENABLE_AUTO_BED_LEVELING

    case 90: // G90
      relative_mode = false;
      break;
    case 91: // G91
      relative_mode = true;
      break;

    case 92: // G92
      gcode_G92();
      break;
    }
  }

  else if (code_seen('M')) {
    switch( code_value_long() ) {
      #ifdef ULTIPANEL
        case 0: // M0 - Unconditional stop - Wait for user button press on LCD
        case 1: // M1 - Conditional stop - Wait for user button press on LCD
          gcode_M0_M1();
          break;
      #endif // ULTIPANEL

      case 17:
        gcode_M17();
        break;

      #ifdef SDSUPPORT

        case 20: // M20 - list SD card
          gcode_M20(); break;
        case 21: // M21 - init SD card
          gcode_M21(); break;
        case 22: //M22 - release SD card
          gcode_M22(); break;
        case 23: //M23 - Select file
          gcode_M23(); break;
        case 24: //M24 - Start SD print
          gcode_M24(); break;
        case 25: //M25 - Pause SD print
          gcode_M25(); break;
        case 26: //M26 - Set SD index
          gcode_M26(); break;
        case 27: //M27 - Get SD status
          gcode_M27(); break;
        case 28: //M28 - Start SD write
          gcode_M28(); break;
        case 29: //M29 - Stop SD write
          gcode_M29(); break;
        case 30: //M30 <filename> Delete File
          gcode_M30(); break;
        case 32: //M32 - Select file and start SD print
          gcode_M32(); break;
        case 928: //M928 - Start SD write
          gcode_M928(); break;

      #endif //SDSUPPORT

      case 31: //M31 take time since the start of the SD print or an M109 command
        gcode_M31();
        break;

      case 42: //M42 -Change pin status via gcode
        gcode_M42();
        break;

      #if defined(ENABLE_AUTO_BED_LEVELING) && defined(Z_PROBE_REPEATABILITY_TEST)
        case 48: // M48 Z-Probe repeatability
          gcode_M48();
          break;
      #endif // ENABLE_AUTO_BED_LEVELING && Z_PROBE_REPEATABILITY_TEST

      case 104: // M104
        gcode_M104();
        break;

      case 112: //  M112 Emergency Stop
        gcode_M112();
        break;

      case 140: // M140 Set bed temp
        gcode_M140();
        break;

      case 105: // M105 Read current temperature
        gcode_M105();
        return;
        break;

      case 109: // M109 Wait for temperature
        gcode_M109();
        break;

      #if HAS_TEMP_BED
        case 190: // M190 - Wait for bed heater to reach target.
          gcode_M190();
          break;
      #endif // HAS_TEMP_BED

      #if HAS_FAN
        case 106: //M106 Fan On
          gcode_M106();
          break;
        case 107: //M107 Fan Off
          gcode_M107();
          break;
      #endif // HAS_FAN

      #ifdef BARICUDA
        // PWM for HEATER_1_PIN
        #if HAS_HEATER_1
          case 126: // M126 valve open
            gcode_M126();
            break;
          case 127: // M127 valve closed
            gcode_M127();
            break;
        #endif // HAS_HEATER_1

        // PWM for HEATER_2_PIN
        #if HAS_HEATER_2
          case 128: // M128 valve open
            gcode_M128();
            break;
          case 129: // M129 valve closed
            gcode_M129();
            break;
        #endif // HAS_HEATER_2
      #endif // BARICUDA

      #if HAS_POWER_SWITCH

        case 80: // M80 - Turn on Power Supply
          gcode_M80();
          break;

      #endif // HAS_POWER_SWITCH

      case 81: // M81 - Turn off Power, including Power Supply, if possible
        gcode_M81();
        break;

      case 82:
        gcode_M82();
        break;
      case 83:
        gcode_M83();
        break;
      case 18: //compatibility
      case 84: // M84
        gcode_M18_M84();
        break;
      case 85: // M85
        gcode_M85();
        break;
      case 92: // M92
        gcode_M92();
        break;
      case 115: // M115
        gcode_M115();
        break;
      case 117: // M117 display message
        gcode_M117();
        break;
      case 114: // M114
        gcode_M114();
        break;
      case 120: // M120
        gcode_M120();
        break;
      case 121: // M121
        gcode_M121();
        break;
      case 119: // M119
        gcode_M119();
        break;
        //TODO: update for all axis, use for loop

      #ifdef BLINKM

        case 150: // M150
          gcode_M150();
          break;

      #endif //BLINKM

      case 200: // M200 D<millimeters> set filament diameter and set E axis units to cubic millimeters (use S0 to set back to millimeters).
        gcode_M200();
        break;
      case 201: // M201
        gcode_M201();
        break;
      #if 0 // Not used for Sprinter/grbl gen6
      case 202: // M202
        gcode_M202();
        break;
      #endif
      case 203: // M203 max feedrate mm/sec
        gcode_M203();
        break;
      case 204: // M204 acclereration S normal moves T filmanent only moves
        gcode_M204();
        break;
      case 205: //M205 advanced settings:  minimum travel speed S=while printing T=travel only,  B=minimum segment time X= maximum xy jerk, Z=maximum Z jerk
        gcode_M205();
        break;
      case 206: // M206 additional homing offset
        gcode_M206();
        break;

      #ifdef DELTA
        case 665: // M665 set delta configurations L<diagonal_rod> R<delta_radius> S<segments_per_sec>
          gcode_M665();
          break;
      #endif

      #if defined(DELTA) || defined(Z_DUAL_ENDSTOPS)
        case 666: // M666 set delta / dual endstop adjustment
          gcode_M666();
          break;
      #endif

      #ifdef FWRETRACT
        case 207: //M207 - set retract length S[positive mm] F[feedrate mm/min] Z[additional zlift/hop]
          gcode_M207();
          break;
        case 208: // M208 - set retract recover length S[positive mm surplus to the M207 S*] F[feedrate mm/min]
          gcode_M208();
          break;
        case 209: // M209 - S<1=true/0=false> enable automatic retract detect if the slicer did not support G10/11: every normal extrude-only move will be classified as retract depending on the direction.
          gcode_M209();
          break;
      #endif // FWRETRACT

      #if EXTRUDERS > 1
        case 218: // M218 - set hotend offset (in mm), T<extruder_number> X<offset_on_X> Y<offset_on_Y>
          gcode_M218();
          break;
      #endif

      case 220: // M220 S<factor in percent>- set speed factor override percentage
        gcode_M220();
        break;

      case 221: // M221 S<factor in percent>- set extrude factor override percentage
        gcode_M221();
        break;

      case 226: // M226 P<pin number> S<pin state>- Wait until the specified pin reaches the state required
        gcode_M226();
        break;

      #if NUM_SERVOS > 0
        case 280: // M280 - set servo position absolute. P: servo index, S: angle or microseconds
          gcode_M280();
          break;
      #endif // NUM_SERVOS > 0

      #if defined(LARGE_FLASH) && (BEEPER > 0 || defined(ULTRALCD) || defined(LCD_USE_I2C_BUZZER))
        case 300: // M300 - Play beep tone
          gcode_M300();
          break;
      #endif // LARGE_FLASH && (BEEPER>0 || ULTRALCD || LCD_USE_I2C_BUZZER)

      #ifdef PIDTEMP
        case 301: // M301
          gcode_M301();
          break;
      #endif // PIDTEMP

      #ifdef PIDTEMPBED
        case 304: // M304
          gcode_M304();
          break;
      #endif // PIDTEMPBED

      #if defined(CHDK) || HAS_PHOTOGRAPH
        case 240: // M240  Triggers a camera by emulating a Canon RC-1 : http://www.doc-diy.net/photo/rc-1_hacked/
          gcode_M240();
          break;
      #endif // CHDK || PHOTOGRAPH_PIN

      #ifdef DOGLCD
        case 250: // M250  Set LCD contrast value: C<value> (value 0..63)
          gcode_M250();
          break;
      #endif // DOGLCD

      #ifdef PREVENT_DANGEROUS_EXTRUDE
        case 302: // allow cold extrudes, or set the minimum extrude temperature
          gcode_M302();
          break;
      #endif // PREVENT_DANGEROUS_EXTRUDE

      case 303: // M303 PID autotune
        gcode_M303();
        break;

      #ifdef SCARA
        case 360:  // M360 SCARA Theta pos1
          if (gcode_M360()) return;
          break;
        case 361:  // M361 SCARA Theta pos2
          if (gcode_M361()) return;
          break;
        case 362:  // M362 SCARA Psi pos1
          if (gcode_M362()) return;
          break;
        case 363:  // M363 SCARA Psi pos2
          if (gcode_M363()) return;
          break;
        case 364:  // M364 SCARA Psi pos3 (90 deg to Theta)
          if (gcode_M364()) return;
          break;
        case 365: // M365 Set SCARA scaling for X Y Z
          gcode_M365();
          break;
      #endif // SCARA

      case 400: // M400 finish all moves
        gcode_M400();
        break;

      #if defined(ENABLE_AUTO_BED_LEVELING) && (defined(SERVO_ENDSTOPS) || defined(Z_PROBE_ALLEN_KEY)) && not defined(Z_PROBE_SLED)
        case 401:
          gcode_M401();
          break;
        case 402:
          gcode_M402();
          break;
      #endif

      #ifdef FILAMENT_SENSOR
        case 404:  //M404 Enter the nominal filament width (3mm, 1.75mm ) N<3.0> or display nominal filament width
          gcode_M404();
          break;
        case 405:  //M405 Turn on filament sensor for control
          gcode_M405();
          break;
        case 406:  //M406 Turn off filament sensor for control
          gcode_M406();
          break;
        case 407:   //M407 Display measured filament diameter
          gcode_M407();
          break;
      #endif // FILAMENT_SENSOR

      case 500: // M500 Store settings in EEPROM
        gcode_M500();
        break;
      case 501: // M501 Read settings from EEPROM
        gcode_M501();
        break;
      case 502: // M502 Revert to default settings
        gcode_M502();
        break;
      case 503: // M503 print settings currently in memory
        gcode_M503();
        break;

      #ifdef ABORT_ON_ENDSTOP_HIT_FEATURE_ENABLED
        case 540:
          gcode_M540();
          break;
      #endif

      #ifdef CUSTOM_M_CODE_SET_Z_PROBE_OFFSET
        case CUSTOM_M_CODE_SET_Z_PROBE_OFFSET:
          gcode_SET_Z_PROBE_OFFSET();
          break;
      #endif // CUSTOM_M_CODE_SET_Z_PROBE_OFFSET

      #ifdef FILAMENTCHANGEENABLE
        case 600: //Pause for filament change X[pos] Y[pos] Z[relative lift] E[initial retract] L[later retract distance for removal]
          gcode_M600();
          break;
      #endif // FILAMENTCHANGEENABLE

      #ifdef DUAL_X_CARRIAGE
        case 605:
          gcode_M605();
          break;
      #endif // DUAL_X_CARRIAGE

      case 907: // M907 Set digital trimpot motor current using axis codes.
        gcode_M907();
        break;

      #if HAS_DIGIPOTSS
        case 908: // M908 Control digital trimpot directly.
          gcode_M908();
          break;
      #endif // HAS_DIGIPOTSS

      #if HAS_MICROSTEPS

        case 350: // M350 Set microstepping mode. Warning: Steps per unit remains unchanged. S code sets stepping mode for all drivers.
          gcode_M350();
          break;

        case 351: // M351 Toggle MS1 MS2 pins directly, S# determines MS1 or MS2, X# sets the pin high/low.
          gcode_M351();
          break;

      #endif // HAS_MICROSTEPS

      case 999: // M999: Restart after being Stopped
        gcode_M999();
        break;
    }
  }

  else if (code_seen('T')) {
    gcode_T();
  }

  else {
    SERIAL_ECHO_START;
    SERIAL_ECHOPGM(MSG_UNKNOWN_COMMAND);
    SERIAL_ECHO(cmdbuffer[bufindr]);
    SERIAL_ECHOLNPGM("\"");
  }

  ClearToSend();
}

void FlushSerialRequestResend() {
  //char cmdbuffer[bufindr][100]="Resend:";
  MYSERIAL.flush();
  SERIAL_PROTOCOLPGM(MSG_RESEND);
  SERIAL_PROTOCOLLN(gcode_LastN + 1);
  ClearToSend();
}

void ClearToSend() {
  refresh_cmd_timeout();
  #ifdef SDSUPPORT
    if (fromsd[bufindr]) return;
  #endif
  SERIAL_PROTOCOLLNPGM(MSG_OK);
}

void get_coordinates() {
  for (int i = 0; i < NUM_AXIS; i++) {
    if (code_seen(axis_codes[i]))
      destination[i] = code_value() + (axis_relative_modes[i] || relative_mode ? current_position[i] : 0);
    else
      destination[i] = current_position[i];
  }
  if (code_seen('F')) {
    next_feedrate = code_value();
    if (next_feedrate > 0.0) feedrate = next_feedrate;
  }
}

void get_arc_coordinates() {
  #ifdef SF_ARC_FIX
    bool relative_mode_backup = relative_mode;
    relative_mode = true;
  #endif
    get_coordinates();
  #ifdef SF_ARC_FIX
    relative_mode = relative_mode_backup;
  #endif

  offset[0] = code_seen('I') ? code_value() : 0;
  offset[1] = code_seen('J') ? code_value() : 0;
}

void clamp_to_software_endstops(float target[3])
{
  if (min_software_endstops) {
    if (target[X_AXIS] < min_pos[X_AXIS]) target[X_AXIS] = min_pos[X_AXIS];
    if (target[Y_AXIS] < min_pos[Y_AXIS]) target[Y_AXIS] = min_pos[Y_AXIS];
    
    float negative_z_offset = 0;
    #ifdef ENABLE_AUTO_BED_LEVELING
      if (Z_PROBE_OFFSET_FROM_EXTRUDER < 0) negative_z_offset = negative_z_offset + Z_PROBE_OFFSET_FROM_EXTRUDER;
      if (home_offset[Z_AXIS] < 0) negative_z_offset = negative_z_offset + home_offset[Z_AXIS];
    #endif
    
    if (target[Z_AXIS] < min_pos[Z_AXIS]+negative_z_offset) target[Z_AXIS] = min_pos[Z_AXIS]+negative_z_offset;
  }

  if (max_software_endstops) {
    if (target[X_AXIS] > max_pos[X_AXIS]) target[X_AXIS] = max_pos[X_AXIS];
    if (target[Y_AXIS] > max_pos[Y_AXIS]) target[Y_AXIS] = max_pos[Y_AXIS];
    if (target[Z_AXIS] > max_pos[Z_AXIS]) target[Z_AXIS] = max_pos[Z_AXIS];
  }
}

#ifdef DELTA

  void recalc_delta_settings(float radius, float diagonal_rod) {
    delta_tower1_x = -SIN_60 * radius;  // front left tower
    delta_tower1_y = -COS_60 * radius;
    delta_tower2_x =  SIN_60 * radius;  // front right tower
    delta_tower2_y = -COS_60 * radius;
    delta_tower3_x = 0.0;               // back middle tower
    delta_tower3_y = radius;
    delta_diagonal_rod_2 = sq(diagonal_rod);
  }

  void calculate_delta(float cartesian[3]) {
    delta[X_AXIS] = sqrt(delta_diagonal_rod_2
                         - sq(delta_tower1_x-cartesian[X_AXIS])
                         - sq(delta_tower1_y-cartesian[Y_AXIS])
                         ) + cartesian[Z_AXIS];
    delta[Y_AXIS] = sqrt(delta_diagonal_rod_2
                         - sq(delta_tower2_x-cartesian[X_AXIS])
                         - sq(delta_tower2_y-cartesian[Y_AXIS])
                         ) + cartesian[Z_AXIS];
    delta[Z_AXIS] = sqrt(delta_diagonal_rod_2
                         - sq(delta_tower3_x-cartesian[X_AXIS])
                         - sq(delta_tower3_y-cartesian[Y_AXIS])
                         ) + cartesian[Z_AXIS];
    /*
    SERIAL_ECHOPGM("cartesian x="); SERIAL_ECHO(cartesian[X_AXIS]);
    SERIAL_ECHOPGM(" y="); SERIAL_ECHO(cartesian[Y_AXIS]);
    SERIAL_ECHOPGM(" z="); SERIAL_ECHOLN(cartesian[Z_AXIS]);

    SERIAL_ECHOPGM("delta x="); SERIAL_ECHO(delta[X_AXIS]);
    SERIAL_ECHOPGM(" y="); SERIAL_ECHO(delta[Y_AXIS]);
    SERIAL_ECHOPGM(" z="); SERIAL_ECHOLN(delta[Z_AXIS]);
    */
  }

  #ifdef ENABLE_AUTO_BED_LEVELING

    // Adjust print surface height by linear interpolation over the bed_level array.
    void adjust_delta(float cartesian[3]) {
      if (delta_grid_spacing[0] == 0 || delta_grid_spacing[1] == 0) return; // G29 not done!

      int half = (AUTO_BED_LEVELING_GRID_POINTS - 1) / 2;
      float h1 = 0.001 - half, h2 = half - 0.001,
            grid_x = max(h1, min(h2, cartesian[X_AXIS] / delta_grid_spacing[0])),
            grid_y = max(h1, min(h2, cartesian[Y_AXIS] / delta_grid_spacing[1]));
      int floor_x = floor(grid_x), floor_y = floor(grid_y);
      float ratio_x = grid_x - floor_x, ratio_y = grid_y - floor_y,
            z1 = bed_level[floor_x + half][floor_y + half],
            z2 = bed_level[floor_x + half][floor_y + half + 1],
            z3 = bed_level[floor_x + half + 1][floor_y + half],
            z4 = bed_level[floor_x + half + 1][floor_y + half + 1],
            left = (1 - ratio_y) * z1 + ratio_y * z2,
            right = (1 - ratio_y) * z3 + ratio_y * z4,
            offset = (1 - ratio_x) * left + ratio_x * right;

      delta[X_AXIS] += offset;
      delta[Y_AXIS] += offset;
      delta[Z_AXIS] += offset;

      /*
      SERIAL_ECHOPGM("grid_x="); SERIAL_ECHO(grid_x);
      SERIAL_ECHOPGM(" grid_y="); SERIAL_ECHO(grid_y);
      SERIAL_ECHOPGM(" floor_x="); SERIAL_ECHO(floor_x);
      SERIAL_ECHOPGM(" floor_y="); SERIAL_ECHO(floor_y);
      SERIAL_ECHOPGM(" ratio_x="); SERIAL_ECHO(ratio_x);
      SERIAL_ECHOPGM(" ratio_y="); SERIAL_ECHO(ratio_y);
      SERIAL_ECHOPGM(" z1="); SERIAL_ECHO(z1);
      SERIAL_ECHOPGM(" z2="); SERIAL_ECHO(z2);
      SERIAL_ECHOPGM(" z3="); SERIAL_ECHO(z3);
      SERIAL_ECHOPGM(" z4="); SERIAL_ECHO(z4);
      SERIAL_ECHOPGM(" left="); SERIAL_ECHO(left);
      SERIAL_ECHOPGM(" right="); SERIAL_ECHO(right);
      SERIAL_ECHOPGM(" offset="); SERIAL_ECHOLN(offset);
      */
    }
  #endif // ENABLE_AUTO_BED_LEVELING

#endif // DELTA

#ifdef MESH_BED_LEVELING

  #if !defined(MIN)
    #define MIN(_v1, _v2) (((_v1) < (_v2)) ? (_v1) : (_v2))
  #endif  // ! MIN

// This function is used to split lines on mesh borders so each segment is only part of one mesh area
void mesh_plan_buffer_line(float x, float y, float z, const float e, float feed_rate, const uint8_t &extruder, uint8_t x_splits=0xff, uint8_t y_splits=0xff)
{
  if (!mbl.active) {
    plan_buffer_line(x, y, z, e, feed_rate, extruder);
    for(int8_t i=0; i < NUM_AXIS; i++) {
      current_position[i] = destination[i];
    }
    return;
  }
  int pix = mbl.select_x_index(current_position[X_AXIS]);
  int piy = mbl.select_y_index(current_position[Y_AXIS]);
  int ix = mbl.select_x_index(x);
  int iy = mbl.select_y_index(y);
  pix = MIN(pix, MESH_NUM_X_POINTS-2);
  piy = MIN(piy, MESH_NUM_Y_POINTS-2);
  ix = MIN(ix, MESH_NUM_X_POINTS-2);
  iy = MIN(iy, MESH_NUM_Y_POINTS-2);
  if (pix == ix && piy == iy) {
    // Start and end on same mesh square
    plan_buffer_line(x, y, z, e, feed_rate, extruder);
    for(int8_t i=0; i < NUM_AXIS; i++) {
      current_position[i] = destination[i];
    }
    return;
  }
  float nx, ny, ne, normalized_dist;
  if (ix > pix && (x_splits) & BIT(ix)) {
    nx = mbl.get_x(ix);
    normalized_dist = (nx - current_position[X_AXIS])/(x - current_position[X_AXIS]);
    ny = current_position[Y_AXIS] + (y - current_position[Y_AXIS]) * normalized_dist;
    ne = current_position[E_AXIS] + (e - current_position[E_AXIS]) * normalized_dist;
    x_splits ^= BIT(ix);
  } else if (ix < pix && (x_splits) & BIT(pix)) {
    nx = mbl.get_x(pix);
    normalized_dist = (nx - current_position[X_AXIS])/(x - current_position[X_AXIS]);
    ny = current_position[Y_AXIS] + (y - current_position[Y_AXIS]) * normalized_dist;
    ne = current_position[E_AXIS] + (e - current_position[E_AXIS]) * normalized_dist;
    x_splits ^= BIT(pix);
  } else if (iy > piy && (y_splits) & BIT(iy)) {
    ny = mbl.get_y(iy);
    normalized_dist = (ny - current_position[Y_AXIS])/(y - current_position[Y_AXIS]);
    nx = current_position[X_AXIS] + (x - current_position[X_AXIS]) * normalized_dist;
    ne = current_position[E_AXIS] + (e - current_position[E_AXIS]) * normalized_dist;
    y_splits ^= BIT(iy);
  } else if (iy < piy && (y_splits) & BIT(piy)) {
    ny = mbl.get_y(piy);
    normalized_dist = (ny - current_position[Y_AXIS])/(y - current_position[Y_AXIS]);
    nx = current_position[X_AXIS] + (x - current_position[X_AXIS]) * normalized_dist;
    ne = current_position[E_AXIS] + (e - current_position[E_AXIS]) * normalized_dist;
    y_splits ^= BIT(piy);
  } else {
    // Already split on a border
    plan_buffer_line(x, y, z, e, feed_rate, extruder);
    for(int8_t i=0; i < NUM_AXIS; i++) {
      current_position[i] = destination[i];
    }
    return;
  }
  // Do the split and look for more borders
  destination[X_AXIS] = nx;
  destination[Y_AXIS] = ny;
  destination[E_AXIS] = ne;
  mesh_plan_buffer_line(nx, ny, z, ne, feed_rate, extruder, x_splits, y_splits);
  destination[X_AXIS] = x;
  destination[Y_AXIS] = y;
  destination[E_AXIS] = e;
  mesh_plan_buffer_line(x, y, z, e, feed_rate, extruder, x_splits, y_splits);
}
#endif  // MESH_BED_LEVELING

void prepare_move() {
  clamp_to_software_endstops(destination);
  refresh_cmd_timeout();
  
  #ifdef SCARA //for now same as delta-code

    float difference[NUM_AXIS];
    for (int8_t i = 0; i < NUM_AXIS; i++) difference[i] = destination[i] - current_position[i];

    float cartesian_mm = sqrt(  sq(difference[X_AXIS]) +
                                sq(difference[Y_AXIS]) +
                                sq(difference[Z_AXIS]));
    if (cartesian_mm < 0.000001) { cartesian_mm = abs(difference[E_AXIS]); }
    if (cartesian_mm < 0.000001) { return; }
    float seconds = 6000 * cartesian_mm / feedrate / feedmultiply;
    int steps = max(1, int(scara_segments_per_second * seconds));

    //SERIAL_ECHOPGM("mm="); SERIAL_ECHO(cartesian_mm);
    //SERIAL_ECHOPGM(" seconds="); SERIAL_ECHO(seconds);
    //SERIAL_ECHOPGM(" steps="); SERIAL_ECHOLN(steps);

    for (int s = 1; s <= steps; s++) {
      float fraction = float(s) / float(steps);
      for(int8_t i = 0; i < NUM_AXIS; i++) {
        destination[i] = current_position[i] + difference[i] * fraction;
      }
  
      calculate_delta(destination);
      //SERIAL_ECHOPGM("destination[X_AXIS]="); SERIAL_ECHOLN(destination[X_AXIS]);
      //SERIAL_ECHOPGM("destination[Y_AXIS]="); SERIAL_ECHOLN(destination[Y_AXIS]);
      //SERIAL_ECHOPGM("destination[Z_AXIS]="); SERIAL_ECHOLN(destination[Z_AXIS]);
      //SERIAL_ECHOPGM("delta[X_AXIS]="); SERIAL_ECHOLN(delta[X_AXIS]);
      //SERIAL_ECHOPGM("delta[Y_AXIS]="); SERIAL_ECHOLN(delta[Y_AXIS]);
      //SERIAL_ECHOPGM("delta[Z_AXIS]="); SERIAL_ECHOLN(delta[Z_AXIS]);

      plan_buffer_line(delta[X_AXIS], delta[Y_AXIS], delta[Z_AXIS],
        destination[E_AXIS], feedrate*feedmultiply/60/100.0,
        active_extruder);
    }

  #endif // SCARA
  
  #ifdef DELTA

    float difference[NUM_AXIS];
    for (int8_t i=0; i < NUM_AXIS; i++) difference[i] = destination[i] - current_position[i];

    float cartesian_mm = sqrt(sq(difference[X_AXIS]) +
                              sq(difference[Y_AXIS]) +
                              sq(difference[Z_AXIS]));
    if (cartesian_mm < 0.000001) cartesian_mm = abs(difference[E_AXIS]);
    if (cartesian_mm < 0.000001) return;
    float seconds = 6000 * cartesian_mm / feedrate / feedmultiply;
    int steps = max(1, int(delta_segments_per_second * seconds));

    // SERIAL_ECHOPGM("mm="); SERIAL_ECHO(cartesian_mm);
    // SERIAL_ECHOPGM(" seconds="); SERIAL_ECHO(seconds);
    // SERIAL_ECHOPGM(" steps="); SERIAL_ECHOLN(steps);

    for (int s = 1; s <= steps; s++) {
      float fraction = float(s) / float(steps);
      for (int8_t i = 0; i < NUM_AXIS; i++) destination[i] = current_position[i] + difference[i] * fraction;
      calculate_delta(destination);
      #ifdef ENABLE_AUTO_BED_LEVELING
        adjust_delta(destination);
      #endif
      plan_buffer_line(delta[X_AXIS], delta[Y_AXIS], delta[Z_AXIS],
                       destination[E_AXIS], feedrate*feedmultiply/60/100.0,
                       active_extruder);
    }

  #endif // DELTA

#ifdef DUAL_X_CARRIAGE
  if (active_extruder_parked)
  {
    if (dual_x_carriage_mode == DXC_DUPLICATION_MODE && active_extruder == 0)
    {
      // move duplicate extruder into correct duplication position.
      plan_set_position(inactive_extruder_x_pos, current_position[Y_AXIS], current_position[Z_AXIS], current_position[E_AXIS]);
      plan_buffer_line(current_position[X_AXIS] + duplicate_extruder_x_offset, current_position[Y_AXIS], current_position[Z_AXIS],
          current_position[E_AXIS], max_feedrate[X_AXIS], 1);
      sync_plan_position();
      st_synchronize();
      extruder_duplication_enabled = true;
      active_extruder_parked = false;
    }
    else if (dual_x_carriage_mode == DXC_AUTO_PARK_MODE) // handle unparking of head
    {
      if (current_position[E_AXIS] == destination[E_AXIS])
      {
        // this is a travel move - skit it but keep track of current position (so that it can later
        // be used as start of first non-travel move)
        if (delayed_move_time != 0xFFFFFFFFUL)
        {
          memcpy(current_position, destination, sizeof(current_position));
          if (destination[Z_AXIS] > raised_parked_position[Z_AXIS])
            raised_parked_position[Z_AXIS] = destination[Z_AXIS];
          delayed_move_time = millis();
          return;
        }
      }
      delayed_move_time = 0;
      // unpark extruder: 1) raise, 2) move into starting XY position, 3) lower
      plan_buffer_line(raised_parked_position[X_AXIS], raised_parked_position[Y_AXIS], raised_parked_position[Z_AXIS],    current_position[E_AXIS], max_feedrate[Z_AXIS], active_extruder);
      plan_buffer_line(current_position[X_AXIS], current_position[Y_AXIS], raised_parked_position[Z_AXIS],
          current_position[E_AXIS], min(max_feedrate[X_AXIS],max_feedrate[Y_AXIS]), active_extruder);
      plan_buffer_line(current_position[X_AXIS], current_position[Y_AXIS], current_position[Z_AXIS],
          current_position[E_AXIS], max_feedrate[Z_AXIS], active_extruder);
      active_extruder_parked = false;
    }
  }
#endif //DUAL_X_CARRIAGE

#if !defined(DELTA) && !defined(SCARA)
  // Do not use feedmultiply for E or Z only moves
  if( (current_position[X_AXIS] == destination [X_AXIS]) && (current_position[Y_AXIS] == destination [Y_AXIS])) {
    line_to_destination();
  } else {
#ifdef MESH_BED_LEVELING
    mesh_plan_buffer_line(destination[X_AXIS], destination[Y_AXIS], destination[Z_AXIS], destination[E_AXIS], (feedrate/60)*(feedmultiply/100.0), active_extruder);
    return;
#else
    plan_buffer_line(destination[X_AXIS], destination[Y_AXIS], destination[Z_AXIS], destination[E_AXIS], (feedrate/60)*(feedmultiply/100.0), active_extruder);
#endif  // MESH_BED_LEVELING
  }
#endif // !(DELTA || SCARA)

  for(int8_t i=0; i < NUM_AXIS; i++) {
    current_position[i] = destination[i];
  }
}

void prepare_arc_move(char isclockwise) {
  float r = hypot(offset[X_AXIS], offset[Y_AXIS]); // Compute arc radius for mc_arc

  // Trace the arc
  mc_arc(current_position, destination, offset, X_AXIS, Y_AXIS, Z_AXIS, feedrate*feedmultiply/60/100.0, r, isclockwise, active_extruder);

  // As far as the parser is concerned, the position is now == target. In reality the
  // motion control system might still be processing the action and the real tool position
  // in any intermediate location.
  for(int8_t i=0; i < NUM_AXIS; i++) {
    current_position[i] = destination[i];
  }
  refresh_cmd_timeout();
}

#if HAS_CONTROLLERFAN

unsigned long lastMotor = 0; // Last time a motor was turned on
unsigned long lastMotorCheck = 0; // Last time the state was checked

void controllerFan() {
  uint32_t ms = millis();
  if (ms >= lastMotorCheck + 2500) { // Not a time critical function, so we only check every 2500ms
    lastMotorCheck = ms;
    if (X_ENABLE_READ == X_ENABLE_ON || Y_ENABLE_READ == Y_ENABLE_ON || Z_ENABLE_READ == Z_ENABLE_ON || soft_pwm_bed > 0
      || E0_ENABLE_READ == E_ENABLE_ON // If any of the drivers are enabled...
      #if EXTRUDERS > 1
        || E1_ENABLE_READ == E_ENABLE_ON
        #if HAS_X2_ENABLE
          || X2_ENABLE_READ == X_ENABLE_ON
        #endif
        #if EXTRUDERS > 2
          || E2_ENABLE_READ == E_ENABLE_ON
          #if EXTRUDERS > 3
            || E3_ENABLE_READ == E_ENABLE_ON
          #endif
        #endif
      #endif
    ) {
      lastMotor = ms; //... set time to NOW so the fan will turn on
    }
    uint8_t speed = (lastMotor == 0 || ms >= lastMotor + (CONTROLLERFAN_SECS * 1000UL)) ? 0 : CONTROLLERFAN_SPEED;
    // allows digital or PWM fan output to be used (see M42 handling)
    digitalWrite(CONTROLLERFAN_PIN, speed);
    analogWrite(CONTROLLERFAN_PIN, speed);
  }
}
#endif

#ifdef SCARA
void calculate_SCARA_forward_Transform(float f_scara[3])
{
  // Perform forward kinematics, and place results in delta[3]
  // The maths and first version has been done by QHARLEY . Integrated into masterbranch 06/2014 and slightly restructured by Joachim Cerny in June 2014
  
  float x_sin, x_cos, y_sin, y_cos;
  
    //SERIAL_ECHOPGM("f_delta x="); SERIAL_ECHO(f_scara[X_AXIS]);
    //SERIAL_ECHOPGM(" y="); SERIAL_ECHO(f_scara[Y_AXIS]);
  
    x_sin = sin(f_scara[X_AXIS]/SCARA_RAD2DEG) * Linkage_1;
    x_cos = cos(f_scara[X_AXIS]/SCARA_RAD2DEG) * Linkage_1;
    y_sin = sin(f_scara[Y_AXIS]/SCARA_RAD2DEG) * Linkage_2;
    y_cos = cos(f_scara[Y_AXIS]/SCARA_RAD2DEG) * Linkage_2;
   
  //  SERIAL_ECHOPGM(" x_sin="); SERIAL_ECHO(x_sin);
  //  SERIAL_ECHOPGM(" x_cos="); SERIAL_ECHO(x_cos);
  //  SERIAL_ECHOPGM(" y_sin="); SERIAL_ECHO(y_sin);
  //  SERIAL_ECHOPGM(" y_cos="); SERIAL_ECHOLN(y_cos);
  
    delta[X_AXIS] = x_cos + y_cos + SCARA_offset_x;  //theta
    delta[Y_AXIS] = x_sin + y_sin + SCARA_offset_y;  //theta+phi
  
    //SERIAL_ECHOPGM(" delta[X_AXIS]="); SERIAL_ECHO(delta[X_AXIS]);
    //SERIAL_ECHOPGM(" delta[Y_AXIS]="); SERIAL_ECHOLN(delta[Y_AXIS]);
}  

void calculate_delta(float cartesian[3]){
  //reverse kinematics.
  // Perform reversed kinematics, and place results in delta[3]
  // The maths and first version has been done by QHARLEY . Integrated into masterbranch 06/2014 and slightly restructured by Joachim Cerny in June 2014
  
  float SCARA_pos[2];
  static float SCARA_C2, SCARA_S2, SCARA_K1, SCARA_K2, SCARA_theta, SCARA_psi; 
  
  SCARA_pos[X_AXIS] = cartesian[X_AXIS] * axis_scaling[X_AXIS] - SCARA_offset_x;  //Translate SCARA to standard X Y
  SCARA_pos[Y_AXIS] = cartesian[Y_AXIS] * axis_scaling[Y_AXIS] - SCARA_offset_y;  // With scaling factor.
  
  #if (Linkage_1 == Linkage_2)
    SCARA_C2 = ( ( sq(SCARA_pos[X_AXIS]) + sq(SCARA_pos[Y_AXIS]) ) / (2 * (float)L1_2) ) - 1;
  #else
    SCARA_C2 =   ( sq(SCARA_pos[X_AXIS]) + sq(SCARA_pos[Y_AXIS]) - (float)L1_2 - (float)L2_2 ) / 45000; 
  #endif
  
  SCARA_S2 = sqrt( 1 - sq(SCARA_C2) );
  
  SCARA_K1 = Linkage_1 + Linkage_2 * SCARA_C2;
  SCARA_K2 = Linkage_2 * SCARA_S2;
  
  SCARA_theta = ( atan2(SCARA_pos[X_AXIS],SCARA_pos[Y_AXIS])-atan2(SCARA_K1, SCARA_K2) ) * -1;
  SCARA_psi   =   atan2(SCARA_S2,SCARA_C2);
  
  delta[X_AXIS] = SCARA_theta * SCARA_RAD2DEG;  // Multiply by 180/Pi  -  theta is support arm angle
  delta[Y_AXIS] = (SCARA_theta + SCARA_psi) * SCARA_RAD2DEG;  //       -  equal to sub arm angle (inverted motor)
  delta[Z_AXIS] = cartesian[Z_AXIS];
  
  /*
  SERIAL_ECHOPGM("cartesian x="); SERIAL_ECHO(cartesian[X_AXIS]);
  SERIAL_ECHOPGM(" y="); SERIAL_ECHO(cartesian[Y_AXIS]);
  SERIAL_ECHOPGM(" z="); SERIAL_ECHOLN(cartesian[Z_AXIS]);
  
  SERIAL_ECHOPGM("scara x="); SERIAL_ECHO(SCARA_pos[X_AXIS]);
  SERIAL_ECHOPGM(" y="); SERIAL_ECHOLN(SCARA_pos[Y_AXIS]);
  
  SERIAL_ECHOPGM("delta x="); SERIAL_ECHO(delta[X_AXIS]);
  SERIAL_ECHOPGM(" y="); SERIAL_ECHO(delta[Y_AXIS]);
  SERIAL_ECHOPGM(" z="); SERIAL_ECHOLN(delta[Z_AXIS]);
  
  SERIAL_ECHOPGM("C2="); SERIAL_ECHO(SCARA_C2);
  SERIAL_ECHOPGM(" S2="); SERIAL_ECHO(SCARA_S2);
  SERIAL_ECHOPGM(" Theta="); SERIAL_ECHO(SCARA_theta);
  SERIAL_ECHOPGM(" Psi="); SERIAL_ECHOLN(SCARA_psi);
  SERIAL_ECHOLN(" ");*/
}

#endif

#ifdef TEMP_STAT_LEDS
static bool blue_led = false;
static bool red_led = false;
static uint32_t stat_update = 0;

void handle_status_leds(void) {
  float max_temp = 0.0;
  if(millis() > stat_update) {
    stat_update += 500; // Update every 0.5s
    for (int8_t cur_extruder = 0; cur_extruder < EXTRUDERS; ++cur_extruder) {
       max_temp = max(max_temp, degHotend(cur_extruder));
       max_temp = max(max_temp, degTargetHotend(cur_extruder));
    }
    #if HAS_TEMP_BED
      max_temp = max(max_temp, degTargetBed());
      max_temp = max(max_temp, degBed());
    #endif
    if((max_temp > 55.0) && (red_led == false)) {
      digitalWrite(STAT_LED_RED, 1);
      digitalWrite(STAT_LED_BLUE, 0);
      red_led = true;
      blue_led = false;
    }
    if((max_temp < 54.0) && (blue_led == false)) {
      digitalWrite(STAT_LED_RED, 0);
      digitalWrite(STAT_LED_BLUE, 1);
      red_led = false;
      blue_led = true;
    }
  }
}
#endif

void disable_all_axes() {
  disable_x();
  disable_y();
  disable_z();
  disable_e0();
  disable_e1();
  disable_e2();
  disable_e3();
}

/**
 * 
 */
void manage_inactivity(bool ignore_stepper_queue/*=false*/) {
  
  #if HAS_FILRUNOUT
    if (card.sdprinting && !(READ(FILRUNOUT_PIN) ^ FIL_RUNOUT_INVERTING))
      filrunout();
  #endif

  if (buflen < BUFSIZE - 1) get_command();

  unsigned long ms = millis();

  if (max_inactive_time && ms > previous_millis_cmd + max_inactive_time) kill();

  if (stepper_inactive_time && ms > previous_millis_cmd + stepper_inactive_time
      && !ignore_stepper_queue && !blocks_queued())
    disable_all_axes();

  #ifdef CHDK //Check if pin should be set to LOW after M240 set it to HIGH
    if (chdkActive && ms > chdkHigh + CHDK_DELAY) {
      chdkActive = false;
      WRITE(CHDK, LOW);
    }
  #endif

  #if HAS_KILL
    
    // Check if the kill button was pressed and wait just in case it was an accidental
    // key kill key press
    // -------------------------------------------------------------------------------
    static int killCount = 0;   // make the inactivity button a bit less responsive
    const int KILL_DELAY = 750;
    if (!READ(KILL_PIN))
       killCount++;
    else if (killCount > 0)
       killCount--;

    // Exceeded threshold and we can confirm that it was not accidental
    // KILL the machine
    // ----------------------------------------------------------------
    if (killCount >= KILL_DELAY) kill();
  #endif

  #if HAS_HOME
    // Check to see if we have to home, use poor man's debouncer
    // ---------------------------------------------------------
    static int homeDebounceCount = 0;   // poor man's debouncing count
    const int HOME_DEBOUNCE_DELAY = 750;
    if (!READ(HOME_PIN)) {
      if (!homeDebounceCount) {
        enquecommands_P(PSTR("G28"));
        LCD_ALERTMESSAGEPGM(MSG_AUTO_HOME);
      }
      if (homeDebounceCount < HOME_DEBOUNCE_DELAY)
        homeDebounceCount++;
      else
        homeDebounceCount = 0;
    }
  #endif
    
  #if HAS_CONTROLLERFAN
    controllerFan(); //Check if fan should be turned on to cool stepper drivers down
  #endif

  #ifdef EXTRUDER_RUNOUT_PREVENT
    if (ms > previous_millis_cmd + EXTRUDER_RUNOUT_SECONDS * 1000)
    if (degHotend(active_extruder) > EXTRUDER_RUNOUT_MINTEMP) {
      bool oldstatus = E0_ENABLE_READ;
      enable_e0();
      float oldepos = current_position[E_AXIS], oldedes = destination[E_AXIS];
      plan_buffer_line(destination[X_AXIS], destination[Y_AXIS], destination[Z_AXIS],
                      destination[E_AXIS] + EXTRUDER_RUNOUT_EXTRUDE * EXTRUDER_RUNOUT_ESTEPS / axis_steps_per_unit[E_AXIS],
                      EXTRUDER_RUNOUT_SPEED / 60. * EXTRUDER_RUNOUT_ESTEPS / axis_steps_per_unit[E_AXIS], active_extruder);
      current_position[E_AXIS] = oldepos;
      destination[E_AXIS] = oldedes;
      plan_set_e_position(oldepos);
      previous_millis_cmd = ms; // refresh_cmd_timeout()
      st_synchronize();
      E0_ENABLE_WRITE(oldstatus);
    }
  #endif

  #ifdef DUAL_X_CARRIAGE
    // handle delayed move timeout
    if (delayed_move_time && ms > delayed_move_time + 1000 && !Stopped) {
      // travel moves have been received so enact them
      delayed_move_time = 0xFFFFFFFFUL; // force moves to be done
      memcpy(destination, current_position, sizeof(destination));
      prepare_move();
    }
  #endif

  #ifdef TEMP_STAT_LEDS
    handle_status_leds();
  #endif

  check_axes_activity();
}

void kill()
{
  cli(); // Stop interrupts
  disable_heater();

  disable_all_axes();

  #if HAS_POWER_SWITCH
    pinMode(PS_ON_PIN, INPUT);
  #endif

  SERIAL_ERROR_START;
  SERIAL_ERRORLNPGM(MSG_ERR_KILLED);
  LCD_ALERTMESSAGEPGM(MSG_KILLED);
  
  // FMC small patch to update the LCD before ending
  sei();   // enable interrupts
  for (int i = 5; i--; lcd_update()) delay(200); // Wait a short time
  cli();   // disable interrupts
  suicide();
  while(1) { /* Intentionally left empty */ } // Wait for reset
}

#ifdef FILAMENT_RUNOUT_SENSOR
   void filrunout()
   {
      if filrunoutEnqued == false {
         filrunoutEnqued = true;
         enquecommand("M600");
      }
   }
#endif

void Stop()
{
  disable_heater();
  if(Stopped == false) {
    Stopped = true;
    Stopped_gcode_LastN = gcode_LastN; // Save last g_code for restart
    SERIAL_ERROR_START;
    SERIAL_ERRORLNPGM(MSG_ERR_STOPPED);
    LCD_MESSAGEPGM(MSG_STOPPED);
  }
}

bool IsStopped() { return Stopped; };

#ifdef FAST_PWM_FAN
void setPwmFrequency(uint8_t pin, int val)
{
  val &= 0x07;
  switch(digitalPinToTimer(pin))
  {

    #if defined(TCCR0A)
    case TIMER0A:
    case TIMER0B:
//         TCCR0B &= ~(_BV(CS00) | _BV(CS01) | _BV(CS02));
//         TCCR0B |= val;
         break;
    #endif

    #if defined(TCCR1A)
    case TIMER1A:
    case TIMER1B:
//         TCCR1B &= ~(_BV(CS10) | _BV(CS11) | _BV(CS12));
//         TCCR1B |= val;
         break;
    #endif

    #if defined(TCCR2)
    case TIMER2:
    case TIMER2:
         TCCR2 &= ~(_BV(CS10) | _BV(CS11) | _BV(CS12));
         TCCR2 |= val;
         break;
    #endif

    #if defined(TCCR2A)
    case TIMER2A:
    case TIMER2B:
         TCCR2B &= ~(_BV(CS20) | _BV(CS21) | _BV(CS22));
         TCCR2B |= val;
         break;
    #endif

    #if defined(TCCR3A)
    case TIMER3A:
    case TIMER3B:
    case TIMER3C:
         TCCR3B &= ~(_BV(CS30) | _BV(CS31) | _BV(CS32));
         TCCR3B |= val;
         break;
    #endif

    #if defined(TCCR4A)
    case TIMER4A:
    case TIMER4B:
    case TIMER4C:
         TCCR4B &= ~(_BV(CS40) | _BV(CS41) | _BV(CS42));
         TCCR4B |= val;
         break;
   #endif

    #if defined(TCCR5A)
    case TIMER5A:
    case TIMER5B:
    case TIMER5C:
         TCCR5B &= ~(_BV(CS50) | _BV(CS51) | _BV(CS52));
         TCCR5B |= val;
         break;
   #endif

  }
}
#endif //FAST_PWM_FAN

bool setTargetedHotend(int code){
  tmp_extruder = active_extruder;
  if(code_seen('T')) {
    tmp_extruder = code_value();
    if(tmp_extruder >= EXTRUDERS) {
      SERIAL_ECHO_START;
      switch(code){
        case 104:
          SERIAL_ECHO(MSG_M104_INVALID_EXTRUDER);
          break;
        case 105:
          SERIAL_ECHO(MSG_M105_INVALID_EXTRUDER);
          break;
        case 109:
          SERIAL_ECHO(MSG_M109_INVALID_EXTRUDER);
          break;
        case 218:
          SERIAL_ECHO(MSG_M218_INVALID_EXTRUDER);
          break;
        case 221:
          SERIAL_ECHO(MSG_M221_INVALID_EXTRUDER);
          break;
      }
      SERIAL_ECHOLN(tmp_extruder);
      return true;
    }
  }
  return false;
}

float calculate_volumetric_multiplier(float diameter) {
  if (!volumetric_enabled || diameter == 0) return 1.0;
  float d2 = diameter * 0.5;
  return 1.0 / (M_PI * d2 * d2);
}

void calculate_volumetric_multipliers() {
  for (int i=0; i<EXTRUDERS; i++)
    volumetric_multiplier[i] = calculate_volumetric_multiplier(filament_size[i]);
}<|MERGE_RESOLUTION|>--- conflicted
+++ resolved
@@ -3055,30 +3055,29 @@
 inline void gcode_M105() {
   if (setTargetedHotend(105)) return;
 
-  #if HAS_TEMP_0
-    SERIAL_PROTOCOLPGM("ok T:");
-    SERIAL_PROTOCOL_F(degHotend(tmp_extruder),1);
-    SERIAL_PROTOCOLPGM(" /");
-    SERIAL_PROTOCOL_F(degTargetHotend(tmp_extruder),1);
+  #if HAS_TEMP_0 || HAS_TEMP_BED
+    SERIAL_PROTOCOLPGM("ok");
+    #if HAS_TEMP_0
+      SERIAL_PROTOCOLPGM(" T:");
+      SERIAL_PROTOCOL_F(degHotend(tmp_extruder), 1);
+      SERIAL_PROTOCOLPGM(" /");
+      SERIAL_PROTOCOL_F(degTargetHotend(tmp_extruder), 1);
+    #endif
     #if HAS_TEMP_BED
       SERIAL_PROTOCOLPGM(" B:");
-      SERIAL_PROTOCOL_F(degBed(),1);
+      SERIAL_PROTOCOL_F(degBed(), 1);
       SERIAL_PROTOCOLPGM(" /");
-      SERIAL_PROTOCOL_F(degTargetBed(),1);
-<<<<<<< HEAD
+      SERIAL_PROTOCOL_F(degTargetBed(), 1);
     #endif
-=======
-    #endif // HAS_TEMP_BED
->>>>>>> 8f893eb8
-    for (int8_t cur_extruder = 0; cur_extruder < EXTRUDERS; ++cur_extruder) {
+    for (int8_t e = 0; e < EXTRUDERS; ++e) {
       SERIAL_PROTOCOLPGM(" T");
-      SERIAL_PROTOCOL(cur_extruder);
+      SERIAL_PROTOCOL(e);
       SERIAL_PROTOCOLPGM(":");
-      SERIAL_PROTOCOL_F(degHotend(cur_extruder),1);
+      SERIAL_PROTOCOL_F(degHotend(e), 1);
       SERIAL_PROTOCOLPGM(" /");
-      SERIAL_PROTOCOL_F(degTargetHotend(cur_extruder),1);
-    }
-  #else // !HAS_TEMP_0
+      SERIAL_PROTOCOL_F(degTargetHotend(e), 1);
+    }
+  #else // !HAS_TEMP_0 && !HAS_TEMP_BED
     SERIAL_ERROR_START;
     SERIAL_ERRORLNPGM(MSG_ERR_NO_THERMISTORS);
   #endif
