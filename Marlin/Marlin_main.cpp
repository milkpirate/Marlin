--- conflicted
+++ resolved
@@ -2066,22 +2066,14 @@
       if (verbose_level > 0)
         SERIAL_PROTOCOLPGM("G29 Auto Bed Leveling\n");
 
-<<<<<<< HEAD
       int auto_bed_leveling_grid_points = AUTO_BED_LEVELING_GRID_POINTS;
       #ifndef DELTA
         if (code_seen('P')) auto_bed_leveling_grid_points = code_value_long();
-        if (auto_bed_leveling_grid_points < 2 || auto_bed_leveling_grid_points > AUTO_BED_LEVELING_GRID_POINTS) {
+        if (auto_bed_leveling_grid_points < 2) {
           SERIAL_PROTOCOLPGM("?Number of probed (P)oints is implausible (2 minimum).\n");
           return;
         }
       #endif
-=======
-      int auto_bed_leveling_grid_points = code_seen('P') ? code_value_long() : AUTO_BED_LEVELING_GRID_POINTS;
-      if (auto_bed_leveling_grid_points < 2) {
-        SERIAL_PROTOCOLPGM("?Number of probed (P)oints is implausible (2 minimum).\n");
-        return;
-      }
->>>>>>> cbe44961
 
       xy_travel_speed = code_seen('S') ? code_value_long() : XY_TRAVEL_SPEED;
 
@@ -2367,22 +2359,16 @@
     plan_set_position(current_position[X_AXIS], current_position[Y_AXIS], current_position[Z_AXIS], current_position[E_AXIS]);
   #endif
 
-<<<<<<< HEAD
   #ifdef Z_PROBE_SLED
     dock_sled(true, -SLED_DOCKING_OFFSET); // dock the probe, correcting for over-travel
   #elif not defined(SERVO_ENDSTOPS)
     retract_z_probe();
   #endif
-=======
-    #ifdef Z_PROBE_SLED
-      dock_sled(true, -SLED_DOCKING_OFFSET); // dock the probe, correcting for over-travel
-    #endif
     
-    #ifdef Z_PROBE_END_SCRIPT
-      enquecommands_P(PSTR(Z_PROBE_END_SCRIPT));
-      st_synchronize();
-    #endif
->>>>>>> cbe44961
+  #ifdef Z_PROBE_END_SCRIPT
+    enquecommands_P(PSTR(Z_PROBE_END_SCRIPT));
+    st_synchronize();
+  #endif
   }
 
   #ifndef Z_PROBE_SLED
