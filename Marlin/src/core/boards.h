/**
 * Marlin 3D Printer Firmware
 * Copyright (c) 2019 MarlinFirmware [https://github.com/MarlinFirmware/Marlin]
 *
 * Based on Sprinter and grbl.
 * Copyright (c) 2011 Camiel Gubbels / Erik van der Zalm
 *
 * This program is free software: you can redistribute it and/or modify
 * it under the terms of the GNU General Public License as published by
 * the Free Software Foundation, either version 3 of the License, or
 * (at your option) any later version.
 *
 * This program is distributed in the hope that it will be useful,
 * but WITHOUT ANY WARRANTY; without even the implied warranty of
 * MERCHANTABILITY or FITNESS FOR A PARTICULAR PURPOSE.  See the
 * GNU General Public License for more details.
 *
 * You should have received a copy of the GNU General Public License
 * along with this program.  If not, see <http://www.gnu.org/licenses/>.
 *
 */
#pragma once

#define BOARD_UNKNOWN -1

//
// RAMPS 1.3 / 1.4 - ATmega1280, ATmega2560
//

#define BOARD_RAMPS_OLD               1000  // MEGA/RAMPS up to 1.2

#define BOARD_RAMPS_13_EFB            1010  // RAMPS 1.3 (Power outputs: Hotend, Fan, Bed)
#define BOARD_RAMPS_13_EEB            1011  // RAMPS 1.3 (Power outputs: Hotend0, Hotend1, Bed)
#define BOARD_RAMPS_13_EFF            1012  // RAMPS 1.3 (Power outputs: Hotend, Fan0, Fan1)
#define BOARD_RAMPS_13_EEF            1013  // RAMPS 1.3 (Power outputs: Hotend0, Hotend1, Fan)
#define BOARD_RAMPS_13_SF             1014  // RAMPS 1.3 (Power outputs: Spindle, Controller Fan)

#define BOARD_RAMPS_14_EFB            1020  // RAMPS 1.4 (Power outputs: Hotend, Fan, Bed)
#define BOARD_RAMPS_14_EEB            1021  // RAMPS 1.4 (Power outputs: Hotend0, Hotend1, Bed)
#define BOARD_RAMPS_14_EFF            1022  // RAMPS 1.4 (Power outputs: Hotend, Fan0, Fan1)
#define BOARD_RAMPS_14_EEF            1023  // RAMPS 1.4 (Power outputs: Hotend0, Hotend1, Fan)
#define BOARD_RAMPS_14_SF             1024  // RAMPS 1.4 (Power outputs: Spindle, Controller Fan)

#define BOARD_RAMPS_PLUS_EFB          1030  // RAMPS Plus 3DYMY (Power outputs: Hotend, Fan, Bed)
#define BOARD_RAMPS_PLUS_EEB          1031  // RAMPS Plus 3DYMY (Power outputs: Hotend0, Hotend1, Bed)
#define BOARD_RAMPS_PLUS_EFF          1032  // RAMPS Plus 3DYMY (Power outputs: Hotend, Fan0, Fan1)
#define BOARD_RAMPS_PLUS_EEF          1033  // RAMPS Plus 3DYMY (Power outputs: Hotend0, Hotend1, Fan)
#define BOARD_RAMPS_PLUS_SF           1034  // RAMPS Plus 3DYMY (Power outputs: Spindle, Controller Fan)

//
// RAMPS Derivatives - ATmega1280, ATmega2560
//

#define BOARD_3DRAG                   1100  // 3Drag Controller
#define BOARD_K8200                   1101  // Velleman K8200 Controller (derived from 3Drag Controller)
#define BOARD_K8400                   1102  // Velleman K8400 Controller (derived from 3Drag Controller)
#define BOARD_BAM_DICE                1103  // 2PrintBeta BAM&DICE with STK drivers
#define BOARD_BAM_DICE_DUE            1104  // 2PrintBeta BAM&DICE Due with STK drivers
#define BOARD_MKS_BASE                1105  // MKS BASE v1.0
#define BOARD_MKS_BASE_14             1106  // MKS v1.4 with A4982 stepper drivers
#define BOARD_MKS_BASE_15             1107  // MKS v1.5 with Allegro A4982 stepper drivers
#define BOARD_MKS_BASE_HEROIC         1108  // MKS BASE 1.0 with Heroic HR4982 stepper drivers
#define BOARD_MKS_GEN_13              1109  // MKS GEN v1.3 or 1.4
#define BOARD_MKS_GEN_L               1110  // MKS GEN L
#define BOARD_KFB_2                   1111  // Bigtreetech or BIQU KFB2.0
#define BOARD_ZRIB_V20                1112  // zrib V2.0 control board (Chinese knock off RAMPS replica)
#define BOARD_FELIX2                  1113  // Felix 2.0+ Electronics Board (RAMPS like)
#define BOARD_RIGIDBOARD              1114  // Invent-A-Part RigidBoard
#define BOARD_RIGIDBOARD_V2           1115  // Invent-A-Part RigidBoard V2
#define BOARD_SAINSMART_2IN1          1116  // Sainsmart 2-in-1 board
#define BOARD_ULTIMAKER               1117  // Ultimaker
#define BOARD_ULTIMAKER_OLD           1118  // Ultimaker (Older electronics. Pre 1.5.4. This is rare)
#define BOARD_AZTEEG_X3               1119  // Azteeg X3
#define BOARD_AZTEEG_X3_PRO           1120  // Azteeg X3 Pro
#define BOARD_ULTIMAIN_2              1121  // Ultimainboard 2.x (Uses TEMP_SENSOR 20)
#define BOARD_RUMBA                   1122  // Rumba
#define BOARD_RUMBA_RAISE3D           1123  // Raise3D N series Rumba derivative
#define BOARD_RL200                   1124  // Rapide Lite 200 (v1, low-cost RUMBA clone with drv)
#define BOARD_FORMBOT_TREX2PLUS       1125  // Formbot T-Rex 2 Plus
#define BOARD_FORMBOT_TREX3           1126  // Formbot T-Rex 3
#define BOARD_FORMBOT_RAPTOR          1127  // Formbot Raptor
#define BOARD_FORMBOT_RAPTOR2         1128  // Formbot Raptor 2
#define BOARD_BQ_ZUM_MEGA_3D          1129  // bq ZUM Mega 3D
#define BOARD_MAKEBOARD_MINI          1130  // MakeBoard Mini v2.1.2 is a control board sold by MicroMake
#define BOARD_TRIGORILLA_13           1131  // TriGorilla Anycubic version 1.3-based on RAMPS EFB
#define BOARD_TRIGORILLA_14           1132  //   ... Ver 1.4
#define BOARD_TRIGORILLA_14_11        1133  //   ... Rev 1.1 (new servo pin order)
#define BOARD_RAMPS_ENDER_4           1134  // Creality: Ender-4, CR-8
#define BOARD_RAMPS_CREALITY          1135  // Creality: CR10S, CR20, CR-X
#define BOARD_RAMPS_DAGOMA            1136  // Dagoma F5
#define BOARD_FYSETC_F6_13            1137  // FYSETC F6
#define BOARD_DUPLICATOR_I3_PLUS      1138  // Wanhao Duplicator i3 Plus
#define BOARD_VORON                   1139  // VORON Design
#define BOARD_TRONXY_V3_1_0           1140  // Tronxy TRONXY-V3-1.0
#define BOARD_Z_BOLT_X_SERIES         1141  // Z-Bolt X Series
#define BOARD_TT_OSCAR                1142  // TT OSCAR
#define BOARD_OVERLORD                1143  // Overlord/Overlord Pro
<<<<<<< HEAD
#define BOARD_ULTIMAKER               1144  // ADIMLab Granty v1
#define BOARD_HJC2560C_REV2           1145  // ADIMLab Granty v2
=======
#define BOARD_HJC2560C_REV2           1144  // ADIMLab Granty
>>>>>>> f2ad1ceb

//
// RAMBo and derivatives
//

#define BOARD_RAMBO                   1200  // Rambo
#define BOARD_MINIRAMBO               1201  // Mini-Rambo
#define BOARD_MINIRAMBO_10A           1202  // Mini-Rambo 1.0a
#define BOARD_EINSY_RAMBO             1203  // Einsy Rambo
#define BOARD_EINSY_RETRO             1204  // Einsy Retro
#define BOARD_SCOOVO_X9H              1205  // abee Scoovo X9H

//
// Other ATmega1280, ATmega2560
//

#define BOARD_CNCONTROLS_11           1300  // Cartesio CN Controls V11
#define BOARD_CNCONTROLS_12           1301  // Cartesio CN Controls V12
#define BOARD_CNCONTROLS_15           1302  // Cartesio CN Controls V15
#define BOARD_CHEAPTRONIC             1303  // Cheaptronic v1.0
#define BOARD_CHEAPTRONIC_V2          1304  // Cheaptronic v2.0
#define BOARD_MIGHTYBOARD_REVE        1305  // Makerbot Mightyboard Revision E
#define BOARD_MEGATRONICS             1306  // Megatronics
#define BOARD_MEGATRONICS_2           1307  // Megatronics v2.0
#define BOARD_MEGATRONICS_3           1308  // Megatronics v3.0
#define BOARD_MEGATRONICS_31          1309  // Megatronics v3.1
#define BOARD_MEGATRONICS_32          1310  // Megatronics v3.2
#define BOARD_ELEFU_3                 1311  // Elefu Ra Board (v3)
#define BOARD_LEAPFROG                1312  // Leapfrog
#define BOARD_MEGACONTROLLER          1313  // Mega controller
#define BOARD_GT2560_REV_A            1314  // Geeetech GT2560 Rev. A
#define BOARD_GT2560_REV_A_PLUS       1315  // Geeetech GT2560 Rev. A+ (with auto level probe)
#define BOARD_GT2560_V3               1316  // Geeetech GT2560 Rev B for A10(M/D)
#define BOARD_GT2560_V3_MC2           1317  // Geeetech GT2560 Rev B for Mecreator2
#define BOARD_GT2560_V3_A20           1318  // Geeetech GT2560 Rev B for A20(M/D)
#define BOARD_EINSTART_S              1319  // Einstart retrofit
#define BOARD_WANHAO_ONEPLUS          1320  // Wanhao 0ne+ i3 Mini

//
// ATmega1281, ATmega2561
//

#define BOARD_MINITRONICS             1400  // Minitronics v1.0/1.1
#define BOARD_SILVER_GATE             1401  // Silvergate v1.0

//
// Sanguinololu and Derivatives - ATmega644P, ATmega1284P
//

#define BOARD_SANGUINOLOLU_11         1500  // Sanguinololu < 1.2
#define BOARD_SANGUINOLOLU_12         1501  // Sanguinololu 1.2 and above
#define BOARD_MELZI                   1502  // Melzi
#define BOARD_MELZI_MAKR3D            1503  // Melzi with ATmega1284 (MaKr3d version)
#define BOARD_MELZI_CREALITY          1504  // Melzi Creality3D board (for CR-10 etc)
#define BOARD_MELZI_MALYAN            1505  // Melzi Malyan M150 board
#define BOARD_MELZI_TRONXY            1506  // Tronxy X5S
#define BOARD_STB_11                  1507  // STB V1.1
#define BOARD_AZTEEG_X1               1508  // Azteeg X1
#define BOARD_ANET_10                 1509  // Anet 1.0 (Melzi clone)

//
// Other ATmega644P, ATmega644, ATmega1284P
//

#define BOARD_GEN3_MONOLITHIC         1600  // Gen3 Monolithic Electronics
#define BOARD_GEN3_PLUS               1601  // Gen3+
#define BOARD_GEN6                    1602  // Gen6
#define BOARD_GEN6_DELUXE             1603  // Gen6 deluxe
#define BOARD_GEN7_CUSTOM             1604  // Gen7 custom (Alfons3 Version) "https://github.com/Alfons3/Generation_7_Electronics"
#define BOARD_GEN7_12                 1605  // Gen7 v1.1, v1.2
#define BOARD_GEN7_13                 1606  // Gen7 v1.3
#define BOARD_GEN7_14                 1607  // Gen7 v1.4
#define BOARD_OMCA_A                  1608  // Alpha OMCA board
#define BOARD_OMCA                    1609  // Final OMCA board
#define BOARD_SETHI                   1610  // Sethi 3D_1

//
// Teensyduino - AT90USB1286, AT90USB1286P
//

#define BOARD_TEENSYLU                1700  // Teensylu
#define BOARD_PRINTRBOARD             1701  // Printrboard (AT90USB1286)
#define BOARD_PRINTRBOARD_REVF        1702  // Printrboard Revision F (AT90USB1286)
#define BOARD_BRAINWAVE               1703  // Brainwave (AT90USB646)
#define BOARD_BRAINWAVE_PRO           1704  // Brainwave Pro (AT90USB1286)
#define BOARD_SAV_MKI                 1705  // SAV Mk-I (AT90USB1286)
#define BOARD_TEENSY2                 1706  // Teensy++2.0 (AT90USB1286)
#define BOARD_5DPRINT                 1707  // 5DPrint D8 Driver Board

//
// LPC1768 ARM Cortex M3
//

#define BOARD_RAMPS_14_RE_ARM_EFB     2000  // Re-ARM with RAMPS 1.4 (Power outputs: Hotend, Fan, Bed)
#define BOARD_RAMPS_14_RE_ARM_EEB     2001  // Re-ARM with RAMPS 1.4 (Power outputs: Hotend0, Hotend1, Bed)
#define BOARD_RAMPS_14_RE_ARM_EFF     2002  // Re-ARM with RAMPS 1.4 (Power outputs: Hotend, Fan0, Fan1)
#define BOARD_RAMPS_14_RE_ARM_EEF     2003  // Re-ARM with RAMPS 1.4 (Power outputs: Hotend0, Hotend1, Fan)
#define BOARD_RAMPS_14_RE_ARM_SF      2004  // Re-ARM with RAMPS 1.4 (Power outputs: Spindle, Controller Fan)
#define BOARD_MKS_SBASE               2005  // MKS-Sbase (Power outputs: Hotend0, Hotend1, Bed, Fan)
#define BOARD_AZSMZ_MINI              2006  // AZSMZ Mini
#define BOARD_AZTEEG_X5_GT            2007  // Azteeg X5 GT (Power outputs: Hotend0, Hotend1, Bed, Fan)
#define BOARD_BIQU_BQ111_A4           2008  // BIQU BQ111-A4 (Power outputs: Hotend, Fan, Bed)
#define BOARD_SELENA_COMPACT          2009  // Selena Compact (Power outputs: Hotend0, Hotend1, Bed0, Bed1, Fan0, Fan1)
#define BOARD_COHESION3D_REMIX        2010  // Cohesion3D ReMix
#define BOARD_COHESION3D_MINI         2011  // Cohesion3D Mini
#define BOARD_SMOOTHIEBOARD           2012  // Smoothieboard
#define BOARD_AZTEEG_X5_MINI_WIFI     2013  // Azteeg X5 Mini Wifi (Power outputs: Hotend0, Bed, Fan)
#define BOARD_BIGTREE_SKR_V1_1        2014  // BIGTREE SKR_V1.1 (Power outputs: Hotend0,Hotend1, Fan, Bed)
#define BOARD_BIQU_B300_V1_0          2015  // BIQU B300_V1.0 (Power outputs: Hotend0, Fan, Bed, SPI Driver)
#define BOARD_BIGTREE_SKR_V1_3        2016  // BIGTREE SKR_V1.3 (Power outputs: Hotend0, Hotend1, Fan, Bed)
#define BOARD_AZTEEG_X5_MINI          2017  // Azteeg X5 Mini (Power outputs: Hotend0, Bed, Fan)
#define BOARD_MKS_SGEN                2018  // MKS-SGen (Power outputs: Hotend0, Hotend1, Bed, Fan)
#define BOARD_MKS_SGEN_L              2019  // MKS-SGen-L (Power outputs: Hotend0, Hotend1, Bed, Fan)
#define BOARD_TH3D_EZBOARD            2020  // TH3D EZBoard v1.0
#define BOARD_GMARSH_X6_REV1          2021  // GMARSH X6 board, revision 1 prototype

//
// SAM3X8E ARM Cortex M3
//

#define BOARD_DUE3DOM                 3000  // DUE3DOM for Arduino DUE
#define BOARD_DUE3DOM_MINI            3001  // DUE3DOM MINI for Arduino DUE
#define BOARD_RADDS                   3002  // RADDS
#define BOARD_RAMPS_FD_V1             3003  // RAMPS-FD v1
#define BOARD_RAMPS_FD_V2             3004  // RAMPS-FD v2
#define BOARD_RAMPS_SMART_EFB         3005  // RAMPS-SMART (Power outputs: Hotend, Fan, Bed)
#define BOARD_RAMPS_SMART_EEB         3006  // RAMPS-SMART (Power outputs: Hotend0, Hotend1, Bed)
#define BOARD_RAMPS_SMART_EFF         3007  // RAMPS-SMART (Power outputs: Hotend, Fan0, Fan1)
#define BOARD_RAMPS_SMART_EEF         3008  // RAMPS-SMART (Power outputs: Hotend0, Hotend1, Fan)
#define BOARD_RAMPS_SMART_SF          3009  // RAMPS-SMART (Power outputs: Spindle, Controller Fan)
#define BOARD_RAMPS_DUO_EFB           3010  // RAMPS Duo (Power outputs: Hotend, Fan, Bed)
#define BOARD_RAMPS_DUO_EEB           3011  // RAMPS Duo (Power outputs: Hotend0, Hotend1, Bed)
#define BOARD_RAMPS_DUO_EFF           3012  // RAMPS Duo (Power outputs: Hotend, Fan0, Fan1)
#define BOARD_RAMPS_DUO_EEF           3013  // RAMPS Duo (Power outputs: Hotend0, Hotend1, Fan)
#define BOARD_RAMPS_DUO_SF            3014  // RAMPS Duo (Power outputs: Spindle, Controller Fan)
#define BOARD_RAMPS4DUE_EFB           3015  // RAMPS4DUE (Power outputs: Hotend, Fan, Bed)
#define BOARD_RAMPS4DUE_EEB           3016  // RAMPS4DUE (Power outputs: Hotend0, Hotend1, Bed)
#define BOARD_RAMPS4DUE_EFF           3017  // RAMPS4DUE (Power outputs: Hotend, Fan0, Fan1)
#define BOARD_RAMPS4DUE_EEF           3018  // RAMPS4DUE (Power outputs: Hotend0, Hotend1, Fan)
#define BOARD_RAMPS4DUE_SF            3019  // RAMPS4DUE (Power outputs: Spindle, Controller Fan)
#define BOARD_RURAMPS4D_11            3020  // RuRAMPS4Duo v1.1 (Power outputs: Hotend0, Hotend1, Hotend2, Fan0, Fan1, Bed)
#define BOARD_RURAMPS4D_13            3021  // RuRAMPS4Duo v1.3 (Power outputs: Hotend0, Hotend1, Hotend2, Fan0, Fan1, Bed)
#define BOARD_ULTRATRONICS_PRO        3022  // ReprapWorld Ultratronics Pro V1.0
#define BOARD_ARCHIM1                 3023  // UltiMachine Archim1 (with DRV8825 drivers)
#define BOARD_ARCHIM2                 3024  // UltiMachine Archim2 (with TMC2130 drivers)
#define BOARD_ALLIGATOR               3025  // Alligator Board R2

//
// SAM3X8C ARM Cortex M3
//

#define BOARD_PRINTRBOARD_G2          3100  // PRINTRBOARD G2
#define BOARD_ADSK                    3101  // Arduino DUE Shield Kit (ADSK)

//
// STM32 ARM Cortex-M3
//

#define BOARD_STM32F1R                4000  // STM32R    Libmaple-based STM32F1 controller
#define BOARD_MALYAN_M200             4001  // STM32C8T6 Libmaple-based STM32F1 controller
#define BOARD_STM3R_MINI              4002  // STM32     Libmaple-based STM32F1 controller
#define BOARD_GTM32_PRO_VB            4003  // STM32F103VET6 controller
#define BOARD_MORPHEUS                4004  // STM32F103C8 / STM32F103CB  Libmaple-based STM32F1 controller
#define BOARD_CHITU3D                 4005  // Chitu3D (STM32F103RET6)
#define BOARD_MKS_ROBIN               4006  // MKS Robin (STM32F103ZET6)
#define BOARD_MKS_ROBIN_MINI          4007  // MKS Robin Mini (STM32F103VET6)
#define BOARD_MKS_ROBIN_NANO          4008  // MKS Robin Nano (STM32F103VET6)
#define BOARD_MKS_ROBIN_LITE          4009  // MKS Robin Lite/Lite2 (STM32F103RCT6)
#define BOARD_BIGTREE_SKR_MINI_V1_1   4010  // BigTreeTech SKR Mini v1.1 (STM32F103RC)
#define BOARD_BIGTREE_SKR_MINI_E3     4011  // BigTreeTech SKR Mini E3 (STM32F103RC)
#define BOARD_BIGTREE_SKR_E3_DIP      4012  // BigTreeTech SKR E3 DIP V1.0 (STM32F103RC)
#define BOARD_JGAURORA_A5S_A1         4013  // JGAurora A5S A1 (STM32F103ZET6)
#define BOARD_FYSETC_AIO_II           4014  // FYSETC AIO_II
#define BOARD_FYSETC_CHEETAH          4015  // FYSETC Cheetah
#define BOARD_FYSETC_CHEETAH_V12      4016  // FYSETC Cheetah V1.2
#define BOARD_LONGER3D_LK             4017  // Alfawise U20/U20+/U30 (Longer3D LK1/2) / STM32F103VET6

//
// ARM Cortex-M4F
//

#define BOARD_TEENSY31_32             4100  // Teensy3.1 and Teensy3.2
#define BOARD_TEENSY35_36             4101  // Teensy3.5 and Teensy3.6

//
// STM32 ARM Cortex-M4F
//

#define BOARD_BEAST                   4200  // STM32F4xxVxT6 Libmaple-based STM32F4 controller
#define BOARD_STM32F4                 4201  // STM32 STM32GENERIC-based STM32F4 controller
#define BOARD_ARMED                   4202  // Arm'ed STM32F4-based controller
#define BOARD_RUMBA32                 4203  // RUMBA32 STM32F4-based controller
#define BOARD_BLACK_STM32F407VE       4204  // BLACK_STM32F407VE
#define BOARD_BLACK_STM32F407ZE       4205  // BLACK_STM32F407ZE
#define BOARD_STEVAL                  4206  // STEVAL-3DP001V1 3D PRINTER BOARD
#define BOARD_BIGTREE_SKR_PRO_V1_1    4207  // BigTreeTech SKR Pro v1.1 (STM32F407ZG)
#define BOARD_BIGTREE_BTT002_V1_0     4208  // BigTreeTech BTT002 v1.0 (STM32F407VE)

//
// ARM Cortex M7
//

#define BOARD_THE_BORG                5000  // THE-BORG (Power outputs: Hotend0, Hotend1, Bed, Fan)
#define BOARD_REMRAM_V1               5001  // RemRam v1

//
// Espressif ESP32 WiFi
//
#define BOARD_ESP32                   6000

//
// SAMD51 ARM Cortex M4
//
#define BOARD_AGCM4_RURAMPS4D_13      6100

//
// Simulations
//

#define BOARD_LINUX_RAMPS             9999

#define MB(board) (defined(BOARD_##board) && MOTHERBOARD==BOARD_##board)<|MERGE_RESOLUTION|>--- conflicted
+++ resolved
@@ -95,12 +95,8 @@
 #define BOARD_Z_BOLT_X_SERIES         1141  // Z-Bolt X Series
 #define BOARD_TT_OSCAR                1142  // TT OSCAR
 #define BOARD_OVERLORD                1143  // Overlord/Overlord Pro
-<<<<<<< HEAD
-#define BOARD_ULTIMAKER               1144  // ADIMLab Granty v1
+#define BOARD_HJC2560C_REV1           1144  // ADIMLab Granty v1
 #define BOARD_HJC2560C_REV2           1145  // ADIMLab Granty v2
-=======
-#define BOARD_HJC2560C_REV2           1144  // ADIMLab Granty
->>>>>>> f2ad1ceb
 
 //
 // RAMBo and derivatives
